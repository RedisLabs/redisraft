--- conflicted
+++ resolved
@@ -691,13 +691,11 @@
     /* Load locked_keys dict */
     lockedKeysRDBLoad(rdb);
 
-<<<<<<< HEAD
     /* Load client_session dict */
     clientSessionRDBLoad(rdb);
-=======
+    
     /* load blocked command state */
     blockedCommandsLoad(rdb);
->>>>>>> 316745c1
 
     info->loaded = true;
     return REDISMODULE_OK;
@@ -779,13 +777,11 @@
     /* Save LockedKeys dict */
     lockedKeysRDBSave(rdb);
 
-<<<<<<< HEAD
     /* Save client_session dict */
     clientSessionRDBSave(rdb);
-=======
+    
     /* save blocked command state */
     blockedCommandsSave(rdb);
->>>>>>> 316745c1
 }
 
 /* Do nothing -- AOF should never be used with RedisRaft, but we have to specify
