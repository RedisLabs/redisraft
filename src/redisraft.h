--- conflicted
+++ resolved
@@ -405,12 +405,9 @@
     unsigned long snapshots_created;             /* Number of snapshots created */
     unsigned long appendreq_received;            /* Number of received appendreq messages */
     unsigned long appendreq_with_entry_received; /* Number of received appendreq messages with at least one entry in them */
-<<<<<<< HEAD
     unsigned long snapshotreq_received;          /* Number of received snapshotreq messages */
-=======
     unsigned long exec_throttled;                /* Number of command executions throttled due to slow execution */
 
->>>>>>> 4578ed6c
 
     char *resp_call_fmt;                         /* Format string to use in RedisModule_Call(), Redis version-specific */
     int entered_eval;                            /* handling a lua script */
