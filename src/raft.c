/*
 * Copyright Redis Ltd. 2020 - present
 * Licensed under your choice of the Redis Source Available License 2.0 (RSALv2) or
 * the Server Side Public License v1 (SSPLv1).
 */

#include "entrycache.h"
#include "log.h"
#include "redisraft.h"

#include <stdlib.h>
#include <string.h>
#include <strings.h>

#define RAFTLIB_TRACE(fmt, ...) TRACE_MODULE(RAFTLIB, fmt, ##__VA_ARGS__)

const char *RaftReqTypeStr[] = {
    [0] = "<undef>",
    [RR_GENERIC] = "RR_GENERIC",
    [RR_CLUSTER_JOIN] = "RR_CLUSTER_JOIN",
    [RR_CFGCHANGE_ADDNODE] = "RR_CFGCHANGE_ADDNODE",
    [RR_CFGCHANGE_REMOVENODE] = "RR_CFGCHANGE_REMOVENODE",
    [RR_REDISCOMMAND] = "RR_REDISCOMMAND",
    [RR_DEBUG] = "RR_DEBUG",
    [RR_SHARDGROUP_ADD] = "RR_SHARDGROUP_ADD",
    [RR_SHARDGROUPS_REPLACE] = "RR_SHARDGROUPS_REPLACE",
    [RR_SHARDGROUP_LINK] = "RR_SHARDGROUP_LINK",
    [RR_TRANSFER_LEADER] = "RR_TRANSFER_LEADER",
    [RR_IMPORT_KEYS] = "RR_IMPORT_KEYS",
    [RR_MIGRATE_KEYS] = "RR_MIGRATE_KEYS",
    [RR_DELETE_UNLOCK_KEYS] = "RR_DELETE_UNLOCK_KEYS",
    [RR_END_SESSION] = "RR_END_SESSION",
};

/* Forward declarations */
static void configureFromSnapshot(RedisRaftCtx *rr);
static void applyShardGroupChange(RedisRaftCtx *rr, raft_entry_t *entry);
static void replaceShardGroups(RedisRaftCtx *rr, raft_entry_t *entry);

/* ------------------------------------ Common helpers ------------------------------------ */

void shutdownAfterRemoval(RedisRaftCtx *rr)
{
    LOG_NOTICE("*** NODE REMOVED, SHUTTING DOWN.");

    MetadataArchiveFile(&rr->meta);
    LogArchiveFiles(&rr->log);

    if (rr->config.rdb_filename) {
        archiveSnapshot(rr);
    }

    shutdownServer(rr);
}

RaftReq *entryDetachRaftReq(RedisRaftCtx *rr, raft_entry_t *entry)
{
    RaftReq *req = entry->user_data;

    if (!req) {
        return NULL;
    }

    entry->user_data = NULL;
    entry->free_func = NULL;
    rr->client_attached_entries--;

    return req;
}

/* Set up a Raft log entry with an attached RaftReq. We use this when a user command provided
 * in a RaftReq should keep the client blocked until the log entry is committed and applied.
 */
void entryFreeAttachedRaftReq(raft_entry_t *ety)
{
    RaftReq *req = entryDetachRaftReq(&redis_raft, ety);

    if (req) {
        RedisModule_ReplyWithError(req->ctx, "TIMEOUT not committed yet");
        RaftReqFree(req);
    }

    RedisModule_Free(ety);
}

/* Attach a RaftReq to a Raft log entry. The common case for this is when a user request
 * needs to block until it gets committed, and only then a reply should be produced.
 *
 * To do that, we link the RaftReq to the Raft log entry and keep the client blocked.
 * When the entry will later reach the apply flow, the linkage to the RaftReq will
 * make it possible to generate the reply to the user.
 */
void entryAttachRaftReq(RedisRaftCtx *rr, raft_entry_t *entry, RaftReq *req)
{
    entry->user_data = req;
    entry->free_func = entryFreeAttachedRaftReq;
    rr->client_attached_entries++;
}

/* ----------------------------- Log Execution ------------------------------ */

static bool isSharding(RedisRaftCtx *rr)
{
    return rr->sharding_info->is_sharding;
}

typedef enum KeysStatus {
    ALL_EXIST,
    SOME_EXIST,
    NONE_EXIST,
    LOCKED_EXIST,
} KeysStatus;

static KeysStatus validateKeyExistence(RedisRaftCtx *rr, RaftRedisCommandArray *cmds)
{
    int total_keys = 0;
    int found = 0;
    unsigned int locked = 0;

    for (int i = 0; i < cmds->len; i++) {
        RaftRedisCommand *cmd = cmds->commands[i];

        /* Iterate command keys */
        int num_keys = 0;
        int *keyindex = RedisModule_GetCommandKeys(rr->ctx, cmd->argv, cmd->argc, &num_keys);
        total_keys += num_keys;

        for (int j = 0; j < num_keys; j++) {
            if (RedisModule_KeyExists(rr->ctx, cmd->argv[keyindex[j]])) {
                found++;

                /* test if locked */
                int nokey;
                RedisModule_DictGet(rr->locked_keys, cmd->argv[keyindex[j]], &nokey);
                if (!nokey) {
                    locked++;
                }
            }
        }
        RedisModule_Free(keyindex);
    }

    if (locked > 0) {
        return LOCKED_EXIST;
    }

    if (found != total_keys) {
        return (found == 0) ? NONE_EXIST : SOME_EXIST;
    }

    return ALL_EXIST;
}

/* figure out the "owner shardgroup"
 *
 * the owner shardgroup is either
 *
 * 1) a shardgroup that owns the slot as a stable slot
 * 2) a shardgroup that owns the slot as a migrating slot.  by definition is this shardgroup is local, then it
 *    can't also be importing (a single RedisRaft cluster cannot be both importing and migrating the same slot
 * 3) a shardgroup marked as local (i.e. corresponding to this cluster) that owns the slot as an importing slot and
 *    has a RaftRedisCommandArray marked as asking
 */
static ShardGroup *getSlotShardGroup(RedisRaftCtx *rr, unsigned int slot, bool asking)
{
    ShardGroup *sg = rr->sharding_info->stable_slots_map[slot];
    if (sg != NULL) {
        return sg;
    }

    sg = rr->sharding_info->migrating_slots_map[slot];
    if (sg && sg->local) {
        return sg;
    }

    if (asking) {
        ShardGroup *isg = rr->sharding_info->importing_slots_map[slot];
        if (isg && isg->local) {
            return isg;
        }
    }

    return sg;
}

static RRStatus validateRaftRedisCommandArray(RedisRaftCtx *rr, RedisModuleCtx *reply_ctx,
                                              RaftRedisCommandArray *cmds, unsigned int slot)
{
    RedisModule_Assert(slot <= REDIS_RAFT_HASH_MAX_SLOT);

    /* Make sure hash slot is mapped and handled locally. */
    ShardGroup *sg = getSlotShardGroup(rr, slot, cmds->asking);
    if (!sg) {
        if (reply_ctx) {
            RedisModule_ReplyWithError(reply_ctx, "CLUSTERDOWN Hash slot is not served");
        }
        return RR_ERROR;
    }

    SlotRangeType slot_type = SLOTRANGE_TYPE_UNDEF;
    for (size_t i = 0; i < sg->slot_ranges_num; i++) {
        if (sg->slot_ranges[i].start_slot <= slot && slot <= sg->slot_ranges[i].end_slot) {
            slot_type = sg->slot_ranges[i].type;
            break;
        }
    }

    if (slot_type == SLOTRANGE_TYPE_UNDEF) {
        if (reply_ctx) {
            RedisModule_ReplyWithError(reply_ctx, "ERR internal error, couldn't associate a shardgroup slot to this request");
        }
        return RR_ERROR;
    }

    if (!sg->local) {
        if (reply_ctx) {
            sg->next_redir = (sg->next_redir + 1) % sg->nodes_num;
            replyRedirect(reply_ctx, slot, &sg->nodes[sg->next_redir].addr);
        }

        return RR_ERROR;
    }

    /* if our keys belong to a local migrating/importing slot, all keys must exist */
    if (slot_type == SLOTRANGE_TYPE_MIGRATING) {
        switch (validateKeyExistence(rr, cmds)) {
            case SOME_EXIST:
            case LOCKED_EXIST:
                if (reply_ctx) {
                    RedisModule_ReplyWithError(reply_ctx, "TRYAGAIN");
                }
                return RR_ERROR;
            case NONE_EXIST:
                if (reply_ctx) {
                    ShardGroup *isg;

                    isg = rr->sharding_info->importing_slots_map[slot];
                    if (isg) {
                        replyAsk(reply_ctx, slot, &isg->nodes[0].addr);
                    } else {
                        RedisModule_ReplyWithError(reply_ctx, "ERR no importing shard group to ask");
                    }
                }
                return RR_ERROR;
            case ALL_EXIST:
                return RR_OK;
        }
    } else if (slot_type == SLOTRANGE_TYPE_IMPORTING) {
        switch (validateKeyExistence(rr, cmds)) {
            case SOME_EXIST:
            case NONE_EXIST:
            case LOCKED_EXIST:
                if (reply_ctx) {
                    RedisModule_ReplyWithError(reply_ctx, "TRYAGAIN");
                }
                return RR_ERROR;
            case ALL_EXIST:
                return RR_OK;
        }
    }

    return RR_OK;
}

/* When sharding is enabled, handle sharding aspects before processing
 * the request:
 *
 * 1. Compute hash slot of all associated keys and validate there's no cross-slot
 *    violation.
 * 2. Update the request's hash_slot for future reference.
 * 3. If the hash slot is associated with a foreign ShardGroup, perform a redirect.
 * 4. If the hash slot is not mapped, produce a CLUSTERDOWN error.
 */
static RRStatus handleSharding(RedisRaftCtx *rr, RedisModuleCtx *ctx, RaftRedisCommandArray *cmds)
{
    int slot;

    if (!isSharding(rr)) {
        return RR_OK;
    }

    if (HashSlotCompute(rr, cmds, &slot) != RR_OK) {
        if (ctx) {
            replyCrossSlot(ctx);
        }
        return RR_ERROR;
    }

    /* If commands have no keys, continue */
    if (slot == -1) {
        return RR_OK;
    }

    return validateRaftRedisCommandArray(rr, ctx, cmds, slot);
}

/* returns the client session object for this CommandArray if applicable
 * starts/creates it if necessary
 */
static void *getClientSession(RedisRaftCtx *rr, RaftRedisCommandArray *cmds)
{
    unsigned long long id = cmds->client_id;
    int nokey;

    ClientSession *client_session = RedisModule_DictGetC(rr->client_session_dict, &id, sizeof(id), &nokey);

    if (nokey) {
        RaftRedisCommand *c = cmds->commands[0];
        size_t cmd_len;
        const char *cmd = RedisModule_StringPtrLen(c->argv[0], &cmd_len);

        if (cmd_len == 5 && strncasecmp("watch", cmd, cmd_len) == 0) {
            client_session = RedisModule_Alloc(sizeof(ClientSession));
            client_session->client_id = id;
            client_session->local = false;
            RedisModule_DictSetC(rr->client_session_dict, &id, sizeof(id), client_session);
        }
    }

    return client_session;
}

/* Execute all commands in a specified RaftRedisCommandArray.
 *
 * If reply_ctx is non-NULL, replies are delivered to it.
 * Otherwise, no replies are delivered.
 */
void RaftExecuteCommandArray(RedisRaftCtx *rr,
                             RedisModuleCtx *ctx,
                             RedisModuleCtx *reply_ctx,
                             RaftRedisCommandArray *cmds)
{
    RedisModuleCallReply *reply;
    RedisModuleUser *user = NULL;

    if (cmds->acl) {
        int nokey;
        user = RedisModule_DictGet(rr->acl_dict, cmds->acl, &nokey);
        if (nokey) {
            char user_name[64];
            uint64_t count = RedisModule_DictSize(rr->acl_dict);
            count++;
            snprintf(user_name, 64, "redis_raft%lu", (unsigned long) count);
            user = RedisModule_CreateModuleUser(user_name);
            RedisModule_Assert(user != NULL);

            const char *acl_str = RedisModule_StringPtrLen(cmds->acl, NULL);
            int ret = RedisModule_SetModuleUserACLString(ctx, user, acl_str, NULL);
            RedisModule_Assert(ret == REDISMODULE_OK);

            RedisModule_DictSet(rr->acl_dict, cmds->acl, user);
        }
    }

    if (rr->config.log_delay_apply) {
        usleep(rr->config.log_delay_apply);
    }

    /* When we're in cluster mode, go through handleSharding. This will perform
     * hash slot validation and return an error / redirection if necessary. */
    if (handleSharding(rr, reply_ctx, cmds) != RR_OK) {
        return;
    }

    ClientSession *client_session = getClientSession(rr, cmds);
    if (client_session && reply_ctx) {
        client_session->local = true;
    }
    (void) client_session;

    for (int i = 0; i < cmds->len; i++) {
        RaftRedisCommand *c = cmds->commands[i];

        size_t cmdlen;
        const char *cmd = RedisModule_StringPtrLen(c->argv[0], &cmdlen);

        /* We need to handle MULTI as a special case:
        * 1. Skip the command (no need to execute MULTI in a Module context).
        * 2. If we're returning a response, group it as an array (multibulk)
        * 3. When executing the MULTI/EXEC we don't really need to wrap it
        *    because Redis wraps all module commands in MULTI/EXEC
        *    (although no harm is done).
        */
        if (i == 0 && cmdlen == 5 && !strncasecmp(cmd, "MULTI", 5)) {
            if (reply_ctx) {
                RedisModule_ReplyWithArray(reply_ctx, cmds->len - 1);
            }

            continue;
        }

        int old_entered_eval = rr->entered_eval;

        if ((cmdlen == 4 && !strncasecmp(cmd, "eval", 4)) ||
            (cmdlen == 7 && !strncasecmp(cmd, "eval_ro", 7)) ||
            (cmdlen == 7 && !strncasecmp(cmd, "evalsha", 7)) ||
            (cmdlen == 10 && !strncasecmp(cmd, "evalsha_ro", 10)) ||
            (cmdlen == 5 && !strncasecmp(cmd, "fcall", 5)) ||
            (cmdlen == 8 && !strncasecmp(cmd, "fcall_ro", 8))) {
            rr->entered_eval = 1;
        }

        /* Explanation:
         * When we have an ACL, we will have a user set on the context, so need "C"
         */
        char *resp_call_fmt = cmds->acl ? "CE0v" : "E0v";

        enterRedisModuleCall();
        RedisModule_SetContextUser(ctx, user);
        reply = RedisModule_Call(ctx, cmd, resp_call_fmt, &c->argv[1], c->argc - 1);
        exitRedisModuleCall();

        rr->entered_eval = old_entered_eval;

        if (reply_ctx) {
            RedisModule_ReplyWithCallReply(reply_ctx, reply);
        }

        RedisModule_FreeCallReply(reply);
    }
}

static void lockKeys(RedisRaftCtx *rr, raft_entry_t *entry)
{
    RedisModule_Assert(entry->type == RAFT_LOGTYPE_LOCK_KEYS);

    RaftReq *req = entry->user_data;
    if (req) {
        entryDetachRaftReq(rr, entry);
    }

    /* FIXME: can optimize this for leader by getting it out of the req, keeping code simple for now */
    size_t num_keys;
    RedisModuleString **keys = RaftRedisLockKeysDeserialize(entry->data, entry->data_len, &num_keys);

    /* sanity check keys all belong to same slot */
    int slot = -1;
    for (size_t i = 0; i < num_keys; i++) {
        RedisModuleString *key = keys[i];

        unsigned int thisslot = keyHashSlotRedisString(key);
        if (slot == -1) {
            slot = (int) thisslot;
        } else {
            if (slot != (int) thisslot) {
                if (req) {
                    replyCrossSlot(req->ctx);
                }
                goto error;
            }
        }
    }

    if (slot == -1) { /* should be impossible, as keys should be listed up front */
        if (req) {
            RedisModule_ReplyWithSimpleString(req->ctx, "ERR lockKeys called without any keys to lock");
        }
        goto error;
    }

    ShardingInfo *si = rr->sharding_info;
    if (!si->migrating_slots_map[slot]) {
        if (req) {
            RedisModule_ReplyWithError(req->ctx, "ERR keys are not migratable");
        }
        goto error;
    }

    if (!si->migrating_slots_map[slot]->local) {
        if (req) {
            RedisModule_ReplyWithError(req->ctx, "ERR This RedisRaft cluster doesn't own these keys");
        }
        goto error;
    }

    if (!si->importing_slots_map[slot]) {
        if (req) {
            RedisModule_ReplyWithError(req->ctx, "ERR no RedisRaft cluster to import keys into");
        }
        goto error;
    }

    if (si->importing_slots_map[slot]->local) {
        if (req) {
            RedisModule_ReplyWithError(req->ctx, "ERR trying to import keys into self RedisCluster");
        }
        goto error;
    }

    for (size_t i = 0; i < num_keys; i++) {
        if (RedisModule_KeyExists(rr->ctx, keys[i])) {
            size_t str_len;
            const char *str = RedisModule_StringPtrLen(keys[i], &str_len);
            MIGRATION_TRACE("Locking key: %.*s", (int) str_len, str);

            RedisModule_DictSet(rr->locked_keys, keys[i], NULL);
        }
    }

    if (req) {
        memcpy(req->r.migrate_keys.shard_group_id, si->importing_slots_map[slot]->id, RAFT_DBID_LEN);
        MigrateKeys(rr, req);
    }
    goto exit;

error:
    if (req) {
        RaftReqFree(req);
    }

exit:
    for (size_t i = 0; i < num_keys; i++) {
        RedisModule_FreeString(rr->ctx, keys[i]);
    }
    RedisModule_Free(keys);
}

static void unlockDeleteKeys(RedisRaftCtx *rr, raft_entry_t *entry)
{
    RedisModule_Assert(entry->type == RAFT_LOGTYPE_DELETE_UNLOCK_KEYS);

    RaftReq *req = entry->user_data;

    size_t num_keys;
    RedisModuleString **keys;

    keys = RaftRedisLockKeysDeserialize(entry->data, entry->data_len, &num_keys);

    enterRedisModuleCall();
    RedisModuleCallReply *reply = RedisModule_Call(redis_raft.ctx, "del", "v", keys, num_keys);
    exitRedisModuleCall();
    RedisModule_Assert(reply != NULL);
    RedisModule_FreeCallReply(reply);

    for (size_t i = 0; i < num_keys; i++) {
        size_t str_len;
        const char *str = RedisModule_StringPtrLen(keys[i], &str_len);

        MIGRATION_TRACE("Unlocking key: %.*s", (int) str_len, str);

        RedisModule_DictDel(rr->locked_keys, keys[i], NULL);
        RedisModule_FreeString(rr->ctx, keys[i]);
    }
    RedisModule_Free(keys);

    if (req) {
        entryDetachRaftReq(rr, entry);
        RedisModule_ReplyWithSimpleString(req->ctx, "OK");
        RaftReqFree(req);
    }
}

static void freeClientSession(void *client_session)
{
    RedisModule_Free(client_session);
}

static void endClientSession(RedisRaftCtx *rr, unsigned long long id)
{
    void *client_session = NULL;
    RedisModule_DictDelC(rr->client_session_dict, &id, sizeof(id), &client_session);
    if (client_session) {
        freeClientSession(client_session);
    }
}

static void handleEndClientSession(RedisRaftCtx *rr, raft_entry_t *entry)
{
    RedisModule_Assert(entry->type == RAFT_LOGTYPE_END_SESSION);
    RaftReq *req = entry->user_data;

    unsigned long long id = entry->session;
    endClientSession(rr, id);

    if (req) {
        entryDetachRaftReq(rr, entry);
        RedisModule_ReplyWithSimpleString(req->ctx, "OK");
        RaftReqFree(req);
    }
}

static void clearClientSessions(RedisRaftCtx *rr)
{
    ClientSession *client_session;
    RedisModuleDictIter *iter = RedisModule_DictIteratorStartC(rr->client_session_dict, "^", NULL, 0);
    while (RedisModule_DictNextC(iter, NULL, (void **) &client_session) != NULL) {
        if (client_session->local) {
            RedisModule_DeauthenticateAndCloseClient(rr->ctx, client_session->client_id);
        }
        freeClientSession(client_session);
    }
    RedisModule_DictIteratorStop(iter);
    RedisModule_FreeDict(rr->ctx, rr->client_session_dict);
    rr->client_session_dict = RedisModule_CreateDict(rr->ctx);
}

/*
 * Execution of Raft log on the local instance.
 *
 * There are two variants:
 * 1) Execution of a raft entry received from another node.
 * 2) Execution of a locally initiated command.
 */
static void executeLogEntry(RedisRaftCtx *rr, raft_entry_t *entry, raft_index_t entry_idx)
{
    RedisModule_Assert(entry->type == RAFT_LOGTYPE_NORMAL);

    RaftReq *req = entry->user_data;

    if (req) {
        RaftExecuteCommandArray(rr, req->ctx, req->ctx, &req->r.redis.cmds);
        entryDetachRaftReq(rr, entry);
        RaftReqFree(req);
    } else {
        RaftRedisCommandArray tmp = {0};

        if (RaftRedisCommandArrayDeserialize(&tmp,
                                             entry->data,
                                             entry->data_len) != RR_OK) {
            PANIC("Invalid Raft entry");
        }
        tmp.client_id = entry->session;

        RaftExecuteCommandArray(rr, rr->ctx, NULL, &tmp);
        RaftRedisCommandArrayFree(&tmp);
    }

    /* Update snapshot info in Redis dataset. This must be done now so it's
     * always consistent with what we applied and we never end up applying
     * an entry onto a snapshot where it was applied already.
     */
    rr->snapshot_info.last_applied_term = entry->term;
    rr->snapshot_info.last_applied_idx = entry_idx;
}

static void raftSendNodeShutdown(raft_node_t *raft_node)
{
    if (!raft_node) {
        return;
    }

    Node *node = raft_node_get_udata(raft_node);
    if (!node) {
        return;
    }

    if (!ConnIsConnected(node->conn)) {
        NODE_TRACE(node, "not connected, state=%s", ConnGetStateStr(node->conn));
        return;
    }

    if (redisAsyncCommand(ConnGetRedisCtx(node->conn), NULL, NULL,
                          "RAFT.NODESHUTDOWN %d",
                          (int) raft_node_get_id(raft_node)) != REDIS_OK) {
        NODE_TRACE(node, "failed to send raft.nodeshutdown");
    }
}

/* ------------------------------------ RequestVote ------------------------------------ */

static void handleRequestVoteResponse(redisAsyncContext *c, void *r, void *privdata)
{
    Node *node = privdata;
    RedisRaftCtx *rr = node->rr;

    redisReply *reply = r;

    NodeDismissPendingResponse(node);
    if (!reply) {
        NODE_LOG_DEBUG(node, "RAFT.REQUESTVOTE failed: connection dropped.");
        ConnMarkDisconnected(node->conn);
        return;
    }
    if (reply->type == REDIS_REPLY_ERROR) {
        NODE_LOG_DEBUG(node, "RAFT.REQUESTVOTE error: %s", reply->str);
        return;
    }

    if (reply->type != REDIS_REPLY_ARRAY || reply->elements != 4 ||
        reply->element[0]->type != REDIS_REPLY_INTEGER ||
        reply->element[1]->type != REDIS_REPLY_INTEGER ||
        reply->element[2]->type != REDIS_REPLY_INTEGER ||
        reply->element[3]->type != REDIS_REPLY_INTEGER) {
        NODE_LOG_WARNING(node, "invalid RAFT.REQUESTVOTE reply");
        return;
    }

    raft_requestvote_resp_t response = {
        .prevote = reply->element[0]->integer,
        .request_term = reply->element[1]->integer,
        .term = reply->element[2]->integer,
        .vote_granted = reply->element[3]->integer,
    };

    raft_node_t *raft_node = raft_get_node(rr->raft, node->id);
    if (!raft_node) {
        NODE_LOG_DEBUG(node, "RAFT.REQUESTVOTE stale reply.");
        return;
    }

    int ret;
    if ((ret = raft_recv_requestvote_response(
             rr->raft,
             raft_node,
             &response)) != 0) {
        LOG_DEBUG("raft_recv_requestvote_response failed, error %d", ret);
    }
}

static int raftSendRequestVote(raft_server_t *raft, void *user_data,
                               raft_node_t *raft_node, raft_requestvote_req_t *msg)
{
    Node *node = (Node *) raft_node_get_udata(raft_node);

    if (!ConnIsConnected(node->conn)) {
        NODE_TRACE(node, "not connected, state=%s", ConnGetStateStr(node->conn));
        return 0;
    }

    /* RAFT.REQUESTVOTE <target_node_id> <src_node_id> <prevote>:<term>:<candidate_id>:<last_log_idx>:<last_log_term> */
    if (redisAsyncCommand(ConnGetRedisCtx(node->conn), handleRequestVoteResponse,
                          node, "RAFT.REQUESTVOTE %d %d %d:%ld:%d:%ld:%ld",
                          raft_node_get_id(raft_node),
                          raft_get_nodeid(raft),
                          msg->prevote,
                          msg->term,
                          msg->candidate_id,
                          msg->last_log_idx,
                          msg->last_log_term) != REDIS_OK) {
        NODE_TRACE(node, "failed requestvote");
    } else {
        NodeAddPendingResponse(node, false);
    }

    return 0;
}

/* ------------------------------------ AppendEntries ------------------------------------ */

static void handleAppendEntriesResponse(redisAsyncContext *c, void *r, void *privdata)
{
    Node *node = privdata;
    RedisRaftCtx *rr = node->rr;

    NodeDismissPendingResponse(node);

    redisReply *reply = r;
    if (!reply) {
        NODE_TRACE(node, "RAFT.AE failed: connection dropped.");
        ConnMarkDisconnected(node->conn);
        return;
    }

    if (reply->type == REDIS_REPLY_ERROR) {
        NODE_TRACE(node, "RAFT.AE error: %s", reply->str);
        return;
    }

    if (reply->type != REDIS_REPLY_ARRAY || reply->elements != 4 ||
        reply->element[0]->type != REDIS_REPLY_INTEGER ||
        reply->element[1]->type != REDIS_REPLY_INTEGER ||
        reply->element[2]->type != REDIS_REPLY_INTEGER ||
        reply->element[3]->type != REDIS_REPLY_INTEGER) {
        NODE_LOG_WARNING(node, "invalid RAFT.AE reply");
        return;
    }

    raft_appendentries_resp_t response = {
        .term = reply->element[0]->integer,
        .success = reply->element[1]->integer,
        .current_idx = reply->element[2]->integer,
        .msg_id = reply->element[3]->integer,
    };

    raft_node_t *raft_node = raft_get_node(rr->raft, node->id);

    int ret = raft_recv_appendentries_response(rr->raft, raft_node, &response);
    if (ret != 0) {
        NODE_TRACE(node, "raft_recv_appendentries_response failed, error %d", ret);
    }
}

static int raftSendAppendEntries(raft_server_t *raft, void *user_data,
                                 raft_node_t *raft_node, raft_appendentries_req_t *msg)
{
    Node *node = (Node *) raft_node_get_udata(raft_node);

    int argc = 5 + msg->n_entries * 2;
    char **argv = NULL;
    size_t *argvlen = NULL;

    if (!ConnIsConnected(node->conn)) {
        NODE_TRACE(node, "not connected, state=%s", ConnGetStateStr(node->conn));
        return 0;
    }

    argv = RedisModule_Alloc(sizeof(argv[0]) * argc);
    argvlen = RedisModule_Alloc(sizeof(argvlen[0]) * argc);

    char target_node_str[12];
    char source_node_str[12];
    char msg_str[100];
    char nentries_str[12];

    argv[0] = "RAFT.AE";
    argvlen[0] = strlen(argv[0]);

    argv[1] = target_node_str;
    argvlen[1] = snprintf(target_node_str, sizeof(target_node_str) - 1, "%d", raft_node_get_id(raft_node));

    argv[2] = source_node_str;
    argvlen[2] = snprintf(source_node_str, sizeof(source_node_str) - 1, "%d", raft_get_nodeid(raft));

    argv[3] = msg_str;
    argvlen[3] = snprintf(msg_str, sizeof(msg_str) - 1, "%d:%ld:%ld:%ld:%ld:%lu",
                          msg->leader_id,
                          msg->term,
                          msg->prev_log_idx,
                          msg->prev_log_term,
                          msg->leader_commit,
                          msg->msg_id);

    argv[4] = nentries_str;
    argvlen[4] = snprintf(nentries_str, sizeof(nentries_str) - 1, "%ld", msg->n_entries);

    int i;
    for (i = 0; i < msg->n_entries; i++) {
        raft_entry_t *e = msg->entries[i];
        argv[5 + i * 2] = RedisModule_Alloc(64);
        argvlen[5 + i * 2] = snprintf(argv[5 + i * 2], 63, "%ld:%d:%llu:%d", e->term, e->id, e->session, e->type);
        argvlen[6 + i * 2] = e->data_len;
        argv[6 + i * 2] = e->data;
    }

    if (redisAsyncCommandArgv(ConnGetRedisCtx(node->conn), handleAppendEntriesResponse,
                              node, argc, (const char **) argv, argvlen) != REDIS_OK) {
        NODE_TRACE(node, "failed appendentries");
    } else {
        NodeAddPendingResponse(node, false);
    }

    for (i = 0; i < msg->n_entries; i++) {
        RedisModule_Free(argv[5 + i * 2]);
    }

    RedisModule_Free(argv);
    RedisModule_Free(argvlen);

    return 0;
}

/* ------------------------------------ Timeout Follower --------------------------------- */

static void handleTimeoutNowResponse(redisAsyncContext *c, void *r, void *privdata)
{
    Node *node = privdata;
    //RedisRaftCtx *rr = node->rr;

    NodeDismissPendingResponse(node);

    redisReply *reply = r;
    if (!reply) {
        NODE_TRACE(node, "RAFT.TIMEOUT_NOW failed: connection dropped.");
        ConnMarkDisconnected(node->conn);
        return;
    }
    if (reply->type == REDIS_REPLY_ERROR) {
        NODE_TRACE(node, "RAFT.TIMEOUT_NOW error: %s", reply->str);
        return;
    }

    if (reply->type != REDIS_REPLY_STATUS || strcmp("OK", reply->str) != 0) {
        NODE_LOG_WARNING(node, "invalid RAFT.TIMEOUT_NOW reply");
        return;
    }
}

static int raftSendTimeoutNow(raft_server_t *raft, void *udata, raft_node_t *raft_node)
{
    Node *node = raft_node_get_udata(raft_node);

    if (!ConnIsConnected(node->conn)) {
        NODE_TRACE(node, "not connected, state=%s", ConnGetStateStr(node->conn));
        return 0;
    }

    if (redisAsyncCommand(ConnGetRedisCtx(node->conn), handleTimeoutNowResponse,
                          node, "RAFT.TIMEOUT_NOW") != REDIS_OK) {
        NODE_TRACE(node, "failed timeout now");
    } else {
        NodeAddPendingResponse(node, false);
    }

    return 0;
}

/* ------------------------------------ Log Callbacks ------------------------------------ */

static int raftPersistMetadata(raft_server_t *raft, void *user_data,
                               raft_term_t term, raft_node_id_t vote)
{
    RedisRaftCtx *rr = user_data;

    int ret = MetadataWrite(&rr->meta, term, vote);
    if (ret != RR_OK) {
        LOG_WARNING("ERROR: RaftMetaWrite()");
        return RAFT_ERR_SHUTDOWN;
    }

    return 0;
}

static int raftApplyLog(raft_server_t *raft, void *user_data, raft_entry_t *entry, raft_index_t entry_idx)
{
    RedisRaftCtx *rr = user_data;
    RaftCfgChange *cfg;
    RaftReq *req;

    switch (entry->type) {
        case RAFT_LOGTYPE_ADD_NONVOTING_NODE:
            req = entryDetachRaftReq(rr, entry);
            cfg = (RaftCfgChange *) entry->data;
            if (!req) {
                break;
            }

            RedisModule_ReplyWithArray(req->ctx, 2);
            RedisModule_ReplyWithLongLong(req->ctx, cfg->id);
            RedisModule_ReplyWithSimpleString(req->ctx, rr->snapshot_info.dbid);
            RaftReqFree(req);
            break;
        case RAFT_LOGTYPE_REMOVE_NODE:
            req = entryDetachRaftReq(rr, entry);
            cfg = (RaftCfgChange *) entry->data;

            if (req) {
                RedisModule_ReplyWithSimpleString(req->ctx, "OK");
                RaftReqFree(req);
            }

            if (cfg->id == raft_get_nodeid(raft)) {
                shutdownAfterRemoval(rr);
            }

            if (raft_is_leader(raft)) {
                raftSendNodeShutdown(raft_get_node(raft, cfg->id));
            }
            break;
        case RAFT_LOGTYPE_NORMAL:
            executeLogEntry(rr, entry, entry_idx);
            break;
        case RAFT_LOGTYPE_ADD_SHARDGROUP:
        case RAFT_LOGTYPE_UPDATE_SHARDGROUP:
            applyShardGroupChange(rr, entry);
            break;
        case RAFT_LOGTYPE_REPLACE_SHARDGROUPS:
            replaceShardGroups(rr, entry);
            break;
        case RAFT_LOGTYPE_IMPORT_KEYS:
            importKeys(rr, entry);
            break;
        case RAFT_LOGTYPE_LOCK_KEYS:
            lockKeys(rr, entry);
            break;
        case RAFT_LOGTYPE_DELETE_UNLOCK_KEYS:
            unlockDeleteKeys(rr, entry);
            break;
        case RAFT_LOGTYPE_END_SESSION:
            handleEndClientSession(rr, entry);
            break;
        case RAFT_LOGTYPE_NO_OP:
            clearClientSessions(rr);
            break;
        default:
            break;
    }

    rr->snapshot_info.last_applied_term = entry->term;
    rr->snapshot_info.last_applied_idx = entry_idx;

    return 0;
}

/* ------------------------------------ Utility Callbacks ------------------------------------ */

static void raftLog(raft_server_t *raft, void *user_data, const char *buf)
{
    (void) raft;
    (void) user_data;

    RAFTLIB_TRACE("<raftlib> %s", buf);
}

static raft_node_id_t raftLogGetNodeId(raft_server_t *raft, void *user_data,
                                       raft_entry_t *entry,
                                       raft_index_t entry_idx)
{
    RaftCfgChange *req = (RaftCfgChange *) entry->data;
    return req->id;
}

static int raftNodeHasSufficientLogs(raft_server_t *raft, void *user_data, raft_node_t *raft_node)
{
    RedisModule_Assert(raft_node_is_active(raft_node));

    Node *node = raft_node_get_udata(raft_node);
    RedisModule_Assert(node != NULL);

    LOG_DEBUG("node:%d has sufficient logs, adding as voting node.", node->id);

    raft_entry_req_t *entry = raft_entry_new(sizeof(RaftCfgChange));
    entry->id = rand();
    entry->type = RAFT_LOGTYPE_ADD_NODE;

    RaftCfgChange *cfgchange = (RaftCfgChange *) entry->data;
    cfgchange->id = node->id;
    cfgchange->addr = node->addr;

    int e = raft_recv_entry(raft, entry, NULL);
    raft_entry_release(entry);

    return e;
}

void raftNotifyMembershipEvent(raft_server_t *raft, void *user_data,
                               raft_node_t *raft_node, raft_entry_t *entry,
                               raft_membership_e type)
{
    RedisRaftCtx *rr = (RedisRaftCtx *) user_data;
    RaftCfgChange *cfgchange;
    raft_node_id_t my_id = raft_get_nodeid(raft);
    Node *node;

    switch (type) {
        case RAFT_MEMBERSHIP_ADD:
            /* When raft_add_node() is called explicitly, we get no entry so we
             * have nothing to do.
             */
            if (!entry) {
                addUsedNodeId(rr, my_id);
                break;
            }

            /* Ignore our own node, as we don't maintain a Node structure for it */
            RedisModule_Assert(entry->type == RAFT_LOGTYPE_ADD_NODE ||
                               entry->type == RAFT_LOGTYPE_ADD_NONVOTING_NODE);

            cfgchange = (RaftCfgChange *) entry->data;
            if (cfgchange->id == my_id) {
                break;
            }

            /* Allocate a new node */
            node = NodeCreate(rr, cfgchange->id, &cfgchange->addr);
            RedisModule_Assert(node != NULL);

            addUsedNodeId(rr, cfgchange->id);

            raft_node_set_udata(raft_node, node);
            break;

        case RAFT_MEMBERSHIP_REMOVE:
            node = raft_node_get_udata(raft_node);
            if (node != NULL) {
                ConnAsyncTerminate(node->conn);
                raft_node_set_udata(raft_node, NULL);
            }
            break;

        default:
            RedisModule_Assert(0);
    }
}

static char *raftMembershipInfoString(raft_server_t *raft)
{
    size_t buflen = 1024;
    char *buf = RedisModule_Calloc(1, buflen);
    int i;

    buf = catsnprintf(buf, &buflen, "term:%ld index:%ld nodes:",
                      raft_get_current_term(raft),
                      raft_get_current_idx(raft));
    for (i = 0; i < raft_get_num_nodes(raft); i++) {
        raft_node_t *rn = raft_get_node_from_idx(raft, i);
        Node *n = raft_node_get_udata(rn);
        char addr[512];

        if (n) {
            snprintf(addr, sizeof(addr) - 1, "%s:%u", n->addr.host, n->addr.port);
        } else {
            addr[0] = '-';
            addr[1] = '\0';
        }

        buf = catsnprintf(buf, &buflen, " id=%d,voting=%d,active=%d,addr=%s",
                          raft_node_get_id(rn),
                          raft_node_is_voting(rn),
                          raft_node_is_active(rn),
                          addr);
    }

    return buf;
}

static void handleTransferLeaderComplete(raft_server_t *raft, raft_leader_transfer_e result);

/* just keep libraft callbacks together
 * so this just calls the redisraft RaftReq completion function, which is kept together with its functions
 */
static void raftNotifyTransferEvent(raft_server_t *raft, void *user_data, raft_leader_transfer_e result)
{
    handleTransferLeaderComplete(raft, result);
}

static void raftNotifyStateEvent(raft_server_t *raft, void *user_data, raft_state_e state)
{
    switch (state) {
        case RAFT_STATE_FOLLOWER:
            LOG_NOTICE("State change: Node is now a follower, term %ld",
                       raft_get_current_term(raft));
            break;
        case RAFT_STATE_PRECANDIDATE:
            LOG_NOTICE("State change: Election starting, node is now a pre-candidate, term %ld",
                       raft_get_current_term(raft));
            break;
        case RAFT_STATE_CANDIDATE:
            LOG_NOTICE("State change: Node is now a candidate, term %ld",
                       raft_get_current_term(raft));
            break;
        case RAFT_STATE_LEADER:
            LOG_NOTICE("State change: Node is now a leader, term %ld",
                       raft_get_current_term(raft));
            break;
        default:
            break;
    }

    char *s = raftMembershipInfoString(raft);
    LOG_NOTICE("Cluster Membership: %s", s);
    RedisModule_Free(s);
}

/* Apply some backpressure for the node. Helps in two cases, first we don't
 * want to create many appendentries messages for the node if we don't get
 * replies. Otherwise, it might cause out of memory. Second, we want to send
 * entries in batches for performance reasons. We are effectively batching
 * entries until we get replies from the previous ones. */
static int raftBackpressure(raft_server_t *raft, void *user_data, raft_node_t *raft_node)
{
    RedisRaftCtx *rr = &redis_raft;
    Node *node = raft_node_get_udata(raft_node);
    if (node->pending_raft_response_num >= rr->config.append_req_max_count) {
        /* Don't send append req to this node */
        return 1;
    }

    return 0;
}

static raft_time_t raftTimestamp(raft_server_t *raft, void *user_data)
{
    (void) raft;
    (void) user_data;

    return (raft_time_t) RedisModule_MonotonicMicroseconds();
}

static raft_index_t raftGetEntriesToSend(raft_server_t *raft, void *user_data,
                                         raft_node_t *node, raft_index_t idx,
                                         raft_index_t entries_n,
                                         raft_entry_t **entries)
{
    (void) node;
    (void) user_data;

    raft_index_t i;
    long long serialized_size = 0;
    RedisRaftCtx *rr = &redis_raft;

    for (i = 0; i < entries_n; i++) {
        raft_entry_t *e = raft_get_entry_from_idx(raft, idx + i);
        if (!e) {
            break;
        }
        serialized_size += e->data_len;
        /* A single entry can be larger than the limit, so, we always allow the
         * first entry. */
        if (i != 0 && serialized_size > rr->config.append_req_max_size) {
            break;
        }
        entries[i] = e;
    }

    return i;
}

raft_cbs_t redis_raft_callbacks = {
    .send_requestvote = raftSendRequestVote,
    .send_appendentries = raftSendAppendEntries,
    .persist_metadata = raftPersistMetadata,
    .log = raftLog,
    .get_node_id = raftLogGetNodeId,
    .applylog = raftApplyLog,
    .node_has_sufficient_logs = raftNodeHasSufficientLogs,
    .send_snapshot = raftSendSnapshot,
    .load_snapshot = raftLoadSnapshot,
    .clear_snapshot = raftClearSnapshot,
    .get_snapshot_chunk = raftGetSnapshotChunk,
    .store_snapshot_chunk = raftStoreSnapshotChunk,
    .notify_membership_event = raftNotifyMembershipEvent,
    .notify_state_event = raftNotifyStateEvent,
    .send_timeoutnow = raftSendTimeoutNow,
    .notify_transfer_event = raftNotifyTransferEvent,
    .backpressure = raftBackpressure,
    .timestamp = raftTimestamp,
    .get_entries_to_send = raftGetEntriesToSend,
};

static RRStatus loadRaftLog(RedisRaftCtx *rr)
{
    int ret;

    if (LogLoadEntries(&rr->log) != RR_OK) {
        LOG_WARNING("Failed to read Raft log");
        return RR_ERROR;
    }

    if (strcmp(rr->meta.dbid, LogDbid(&rr->log)) != 0) {
        PANIC("Log and metadata have different dbids: [metadata=%s/log=%s]",
              rr->meta.dbid, LogDbid(&rr->log));
    }

    /* Make sure the log we're going to apply matches the RDB we've loaded */
    if (rr->snapshot_info.loaded) {
        if (strcmp(rr->snapshot_info.dbid, rr->meta.dbid) != 0) {
            PANIC("Metadata and snapshot have different dbids: [metadata=%s/snapshot=%s]",
                  rr->meta.dbid, rr->snapshot_info.dbid);
        }
        if (rr->snapshot_info.last_applied_term < LogPrevLogTerm(&rr->log)) {
            PANIC("Log term (%lu) does not match snapshot term (%lu), aborting.",
                  LogPrevLogTerm(&rr->log), rr->snapshot_info.last_applied_term);
        }
        if (rr->snapshot_info.last_applied_idx + 1 < LogPrevLogIndex(&rr->log)) {
            PANIC("Log initial index (%lu) does not match snapshot last index (%lu), aborting.",
                  LogPrevLogIndex(&rr->log), rr->snapshot_info.last_applied_idx);
        }
    } else {
        /* If there is no snapshot, the log should also not refer to it */
        if (LogPrevLogIndex(&rr->log) != 0) {
            PANIC("Log refers to snapshot (term=%lu/index=%lu which was not loaded, aborting.",
                  LogPrevLogTerm(&rr->log), LogPrevLogIndex(&rr->log));
        }
    }

    /* Reset the log if snapshot is more advanced */
    if (LogCurrentIdx(&rr->log) < rr->snapshot_info.last_applied_idx) {
        LOG_WARNING("Snapshot (%ld) is more advanced than the log (%ld)",
                    rr->snapshot_info.last_applied_idx,
                    LogCurrentIdx(&rr->log));

        LogImpl.reset(rr, rr->snapshot_info.last_applied_idx + 1,
                      rr->snapshot_info.last_applied_term);
    }

    memcpy(rr->snapshot_info.dbid, rr->meta.dbid, RAFT_DBID_LEN);
    rr->snapshot_info.dbid[RAFT_DBID_LEN] = '\0';

    ret = raft_restore_log(rr->raft);
    RedisModule_Assert(ret == 0);

    LOG_NOTICE("Raft state after loading log: log_count=%lu, first_idx=%lu, "
               "current_idx=%lu, last_applied_idx=%lu",
               raft_get_log_count(rr->raft),
               raft_get_first_entry_idx(rr->raft),
               raft_get_current_idx(rr->raft),
               raft_get_last_applied_idx(rr->raft));

    ret = raft_restore_metadata(rr->raft, rr->meta.term, rr->meta.vote);
    RedisModule_Assert(ret == 0);

    LOG_DEBUG("Raft term=%lu, vote=%d", rr->meta.term, rr->meta.vote);

    return RR_OK;
}

/* Check if Redis is loading an RDB file */
static bool checkRedisLoading(RedisRaftCtx *rr)
{
    int err;
    RedisModuleServerInfoData *in;

    in = RedisModule_GetServerInfo(rr->ctx, "persistence");
    int val = (int) RedisModule_ServerInfoGetFieldSigned(in, "loading", &err);
    RedisModule_Assert(err == REDISMODULE_OK);
    RedisModule_FreeServerInfo(rr->ctx, in);

    return val;
}

static void handleLoadingState(RedisRaftCtx *rr)
{
    if (rr->snapshot_load.pending) {
        loadPendingSnapshot(rr);
        return;
    }

    if (!checkRedisLoading(rr)) {
        /* If Redis loaded a snapshot (RDB), log some information and configure the
         * raft library as necessary.
         */
        LOG_NOTICE("Loading: Redis loading complete, snapshot %s",
                   rr->snapshot_info.loaded ? "LOADED" : "NOT LOADED");

        /* If id is configured, confirm the log matches. If not, we set it from
         * the metadata file.
         */
        if (!rr->config.id) {
            rr->config.id = rr->meta.node_id;
        }

        if (rr->config.id != LogNodeId(&rr->log)) {
            PANIC("Configured node id [%d] does not match Raft log node id [%d]",
                  rr->config.id, LogNodeId(&rr->log));
        }

        if (rr->config.id != rr->meta.node_id) {
            PANIC("Metadata node id [%d] does not match configured id [%d]",
                  rr->meta.node_id, rr->config.id);
        }

        if (!rr->sharding_info->shard_groups_num) {
            AddBasicLocalShardGroup(rr);
        }

        RaftLibraryInit(rr, false);

        if (rr->snapshot_info.loaded) {
            createOutgoingSnapshotMmap(rr);
            configureFromSnapshot(rr);
        }

        if (loadRaftLog(rr) != RR_OK) {
            PANIC("Failed to read Raft log");
        }
        rr->state = REDIS_RAFT_UP;
    }
}

void callRaftPeriodic(RedisModuleCtx *ctx, void *arg)
{
    RedisRaftCtx *rr = arg;
    int ret;

    RedisModule_CreateTimer(rr->ctx, rr->config.periodic_interval,
                            callRaftPeriodic, rr);

    /* If we're in LOADING state, we need to wait for Redis to finish loading before
     * we can apply the log.
     */
    if (rr->state == REDIS_RAFT_LOADING) {
        handleLoadingState(rr);
    }

    /* Proceed only if we're initialized */
    if (rr->state != REDIS_RAFT_UP) {
        return;
    }

    /* If we're creating a persistent snapshot, check if we're done */
    if (rr->snapshot_in_progress) {
        SnapshotResult sr;

        ret = pollSnapshotStatus(rr, &sr);
        if (ret == -1) {
            LOG_WARNING("Snapshot operation failed, cancelling.");
            cancelSnapshot(rr, &sr);
        } else if (ret) {
            LOG_DEBUG("Snapshot operation completed successfully.");
            finalizeSnapshot(rr, &sr);
        } /* else we're still in progress */
    }

    ret = raft_periodic(rr->raft);
    if (ret == RAFT_ERR_SHUTDOWN) {
        shutdownAfterRemoval(rr);
    }

    RedisModule_Assert(ret == 0);

    /* Compact cache */
    if (rr->config.log_max_cache_size) {
        EntryCacheCompact(rr->logcache, rr->config.log_max_cache_size);
    }

    /* Initiate snapshot if log size exceeds raft-log-file-max
     *
     * Compaction happens in two steps:
     * 1- We call LogCompactionBegin() and start writing entries to a new file.
     * 2- Once we commit all the entries of the first file, we initiate the
     *    snapshot.
     */
    if (!rr->snapshot_in_progress) {
        bool start;
        /* Step-1: Start compaction if we are over the file size limit or if
         * there is a debug req. */
        uint64_t limit = rr->config.log_max_file_size;
        start = (limit && LogFileSize(&rr->log) > limit);

        if (start && !LogCompactionStarted(&rr->log) &&
            raft_get_num_snapshottable_logs(rr->raft) > 0) {

            /* Move to second log file. We'll trigger rdb save once we've
             * committed all the entries of the first log file. */
            int rc = LogCompactionBegin(&rr->log);
            RedisModule_Assert(rc == RR_OK);

            LOG_NOTICE("Raft log file size is %lu, "
                       "initiating compaction for index: %ld",
                       LogFileSize(&rr->log), LogCompactionIdx(&rr->log));
        }

        /* Step-2: If we've committed all the entries of the first log page, we
         * can start the snapshot. */
        start = (rr->debug_req || !rr->config.snapshot_disable);
        if (start && LogCompactionStarted(&rr->log) &&
            raft_get_commit_idx(rr->raft) >= LogCompactionIdx(&rr->log)) {

            LOG_NOTICE("Log file is ready for compaction. "
                       "log index:%ld, commit index: %ld.",
                       LogCompactionIdx(&rr->log),
                       raft_get_commit_idx(rr->raft));

            initiateSnapshot(rr);
        }
    }

    /* Call cluster */
    if (rr->config.sharding) {
        ShardingPeriodicCall(rr);
    }
}

/* A callback that invokes HandleNodeStates(), to handle node connection
 * management (reconnects, etc.).
 */
void callHandleNodeStates(RedisModuleCtx *ctx, void *arg)
{
    (void) ctx;
    RedisRaftCtx *rr = arg;

    RedisModule_CreateTimer(rr->ctx, rr->config.reconnect_interval,
                            callHandleNodeStates, rr);
    HandleIdleConnections(rr);
    HandleNodeStates(rr);
}

raft_node_id_t makeRandomNodeId(RedisRaftCtx *rr)
{
    unsigned int tmp;
    raft_node_id_t id;

    /* Generate a random id and validate:
     * 1. It's not zero (reserved value)
     * 2. Avoid negative numbers for better convenience
     * 3. Skip existing IDs, if library is already initialized
     */

    do {
        RedisModule_GetRandomBytes((unsigned char *) &tmp, sizeof(tmp));
        id = (raft_node_id_t) (tmp & ~(1u << 31));
    } while (!id || (rr->raft && raft_get_node(rr->raft, id) != NULL) || hasNodeIdBeenUsed(rr, id));

    return id;
}

bool hasNodeIdBeenUsed(RedisRaftCtx *rr, raft_node_id_t node_id)
{
    for (NodeIdEntry *e = rr->snapshot_info.used_node_ids; e != NULL; e = e->next) {
        if (e->id == node_id) {
            return true;
        }
    }
    return false;
}

void addUsedNodeId(RedisRaftCtx *rr, raft_node_id_t node_id)
{
    if (hasNodeIdBeenUsed(rr, node_id)) {
        return;
    }

    NodeIdEntry *entry = RedisModule_Alloc(sizeof(NodeIdEntry));
    entry->id = node_id;
    entry->next = rr->snapshot_info.used_node_ids;
    rr->snapshot_info.used_node_ids = entry;
}

void RaftLibraryInit(RedisRaftCtx *rr, bool cluster_init)
{
    raft_node_t *node;

    raft_set_heap_functions(RedisModule_Alloc,
                            RedisModule_Calloc,
                            RedisModule_Realloc,
                            RedisModule_Free);

    rr->raft = raft_new_with_log(&LogImpl, rr);
    if (!rr->raft) {
        PANIC("Failed to initialize Raft library");
    }

    int eltimeo = rr->config.election_timeout;
    int reqtimeo = rr->config.request_timeout;
<<<<<<< HEAD
    int noapply = rr->config.log_disable_apply;
=======
    int log = redisraft_trace & TRACE_RAFTLIB ? 1 : 0;
>>>>>>> 508b61b5

    if (raft_config(rr->raft, 1, RAFT_CONFIG_ELECTION_TIMEOUT, eltimeo) != 0 ||
        raft_config(rr->raft, 1, RAFT_CONFIG_REQUEST_TIMEOUT, reqtimeo) != 0 ||
        raft_config(rr->raft, 1, RAFT_CONFIG_DISABLE_APPLY, noapply) != 0 ||
        raft_config(rr->raft, 1, RAFT_CONFIG_AUTO_FLUSH, 0) != 0 ||
        raft_config(rr->raft, 1, RAFT_CONFIG_NONBLOCKING_APPLY, 1) != 0 ||
        raft_config(rr->raft, 1, RAFT_CONFIG_LOG_ENABLED, log) != 0) {
        PANIC("Failed to configure libraft");
    }

    raft_set_callbacks(rr->raft, &redis_raft_callbacks, rr);

    node = raft_add_non_voting_node(rr->raft, NULL, rr->config.id, 1);
    if (!node) {
        PANIC("Failed to create local Raft node [id %d]", rr->config.id);
    }

    if (cluster_init) {
        if (raft_set_current_term(rr->raft, 1) != 0 ||
            raft_become_leader(rr->raft) != 0) {
            PANIC("Failed to init raft library");
        }

        RaftCfgChange cfg = {
            .id = rr->config.id,
            .addr = rr->config.addr,
        };

        raft_entry_t *ety = raft_entry_new(sizeof(cfg));

        ety->id = rand();
        ety->type = RAFT_LOGTYPE_ADD_NODE;
        memcpy(ety->data, &cfg, sizeof(cfg));

        if (raft_recv_entry(rr->raft, ety, NULL) != 0) {
            PANIC("Failed to init raft library");
        }
        raft_entry_release(ety);
    }

    rr->state = REDIS_RAFT_UP;
}

static void configureFromSnapshot(RedisRaftCtx *rr)
{
    SnapshotCfgEntry *c;

    LOG_NOTICE("Loading: Snapshot: applied term=%lu index=%lu",
               rr->snapshot_info.last_applied_term,
               rr->snapshot_info.last_applied_idx);

    for (c = rr->snapshot_info.cfg; c != NULL; c = c->next) {
        LOG_NOTICE("Loading: Snapshot config: node id=%u [%s:%u], voting=%u",
                   c->id, c->addr.host, c->addr.port, c->voting);
    }

    /* Load configuration loaded from the snapshot into Raft library.
     */
    configRaftFromSnapshotInfo(rr);

    int ret = raft_restore_snapshot(rr->raft,
                                    rr->snapshot_info.last_applied_term,
                                    rr->snapshot_info.last_applied_idx);
    RedisModule_Assert(ret == 0);
}

/* ------------------------------------ RaftReq ------------------------------------ */

/* Free a RaftReq structure.
 *
 * If it is associated with a blocked client, it will be unblocked and
 * the thread safe context released as well.
 */
void RaftReqFree(RaftReq *req)
{
    TRACE("RaftReqFree: req=%p, req->ctx=%p, req->client=%p",
          req, req->ctx, req->client);

    if (req->type == RR_REDISCOMMAND) {
        if (req->r.redis.cmds.size) {
            RaftRedisCommandArrayFree(&req->r.redis.cmds);
        }
    } else if (req->type == RR_IMPORT_KEYS) {
        if (req->r.import_keys.key_names) {
            for (size_t i = 0; i < req->r.import_keys.num_keys; i++) {
                RedisModule_FreeString(req->ctx, req->r.import_keys.key_names[i]);
            }
            RedisModule_Free(req->r.import_keys.key_names);
            req->r.import_keys.key_names = NULL;
        }
        if (req->r.import_keys.key_serialized) {
            for (size_t i = 0; i < req->r.import_keys.num_keys; i++) {
                RedisModule_FreeString(req->ctx, req->r.import_keys.key_serialized[i]);
            }
            RedisModule_Free(req->r.import_keys.key_serialized);
            req->r.import_keys.key_serialized = NULL;
        }
    } else if (req->type == RR_MIGRATE_KEYS) {
        if (req->r.migrate_keys.keys) {
            for (size_t i = 0; i < req->r.migrate_keys.num_keys; i++) {
                RedisModule_FreeString(req->ctx, req->r.migrate_keys.keys[i]);
            }
            RedisModule_Free(req->r.migrate_keys.keys);
            req->r.migrate_keys.keys = NULL;
        }
        if (req->r.migrate_keys.keys_serialized) {
            for (size_t i = 0; i < req->r.migrate_keys.num_keys; i++) {
                if (req->r.migrate_keys.keys_serialized[i] != NULL) {
                    RedisModule_FreeString(req->ctx, req->r.migrate_keys.keys_serialized[i]);
                }
            }
            RedisModule_Free(req->r.migrate_keys.keys_serialized);
            req->r.migrate_keys.keys_serialized = NULL;
        }
        redis_raft.migrate_req = NULL;
    }

    if (req->ctx) {
        RedisModule_FreeThreadSafeContext(req->ctx);
        RedisModule_UnblockClient(req->client, NULL);
    }
    RedisModule_Free(req);
}

RaftReq *RaftReqInit(RedisModuleCtx *ctx, enum RaftReqType type)
{
    RaftReq *req = RedisModule_Calloc(1, sizeof(RaftReq));
    if (ctx != NULL) {
        req->client = RedisModule_BlockClient(ctx, NULL, NULL, NULL, 0);
        req->ctx = RedisModule_GetThreadSafeContext(req->client);
    }
    req->type = type;

    if (type == RR_MIGRATE_KEYS) {
        redis_raft.migrate_req = req;
    }

    TRACE("RaftReqInit: req=%p, type=%s, client=%p, ctx=%p",
          req, RaftReqTypeStr[req->type], req->client, req->ctx);

    return req;
}

/* ------------------------------------ RaftReq Implementation ------------------------------------ */

/*
 * Implementation of specific request types.
 */

void handleTransferLeaderComplete(raft_server_t *raft, raft_leader_transfer_e result)
{
    char buf[64];
    RedisRaftCtx *rr = &redis_raft;

    if (!rr->transfer_req) {
        LOG_WARNING("leader transfer update: but no req to correlate it to!");
        return;
    }

    RedisModuleCtx *ctx = rr->transfer_req->ctx;

    switch (result) {
        case RAFT_LEADER_TRANSFER_EXPECTED_LEADER:
            RedisModule_ReplyWithSimpleString(ctx, "OK");
            break;
        case RAFT_LEADER_TRANSFER_UNEXPECTED_LEADER:
            RedisModule_ReplyWithError(ctx, "ERR different node elected leader");
            break;
        case RAFT_LEADER_TRANSFER_TIMEOUT:
            RedisModule_ReplyWithError(ctx, "ERR transfer timed out");
            break;
        default:
            snprintf(buf, sizeof(buf), "ERR unknown case: %d", result);
            RedisModule_ReplyWithError(ctx, buf);
            break;
    }

    RaftReqFree(rr->transfer_req);
    rr->transfer_req = NULL;
}

/* Apply a SHARDGROUP Add and Update log entries by deserializing the payload and
 * updating the in-memory shardgroup configuration.
 *
 * If the entry holds a user_data pointing to a RaftReq, this implies we're
 * applying an operation performed by a local client (vs. one received from
 * persisted log, or through AppendEntries). In that case, we also need to
 * generate the reply as the client is blocked waiting for it.
 */
void applyShardGroupChange(RedisRaftCtx *rr, raft_entry_t *entry)
{
    RRStatus ret;

    ShardGroup *sg;

    if ((sg = ShardGroupDeserialize(entry->data, entry->data_len)) == NULL) {
        LOG_WARNING("Failed to deserialize ADD_SHARDGROUP payload: [%.*s]",
                    entry->data_len, entry->data);
        return;
    }

    switch (entry->type) {
        case RAFT_LOGTYPE_ADD_SHARDGROUP:
            if ((ret = ShardingInfoAddShardGroup(rr, sg)) != RR_OK)
                LOG_WARNING("Failed to add a shardgroup");
            break;
        case RAFT_LOGTYPE_UPDATE_SHARDGROUP:
            if ((ret = ShardingInfoUpdateShardGroup(rr, sg)) != RR_OK)
                LOG_WARNING("Failed to update shardgroup");
            break;
        default:
            PANIC("Unknown entry type %d", entry->type);
            break;
    }

    /* If we have an attached client, handle the reply */
    if (entry->user_data) {
        RaftReq *req = entry->user_data;
        if (ret == RR_OK) {
            RedisModule_ReplyWithSimpleString(req->ctx, "OK");
        } else {
            RedisModule_ReplyWithError(req->ctx, "ERR Invalid ShardGroup Update");
        }
        RaftReqFree(req);

        entry->user_data = NULL;
    }
}

void replaceShardGroups(RedisRaftCtx *rr, raft_entry_t *entry)
{
    // 1. reset sharding info
    ShardingInfo *si = rr->sharding_info;

    if (si->shard_group_map != NULL) {
        ShardGroup *data;
        RedisModuleDictIter *iter = RedisModule_DictIteratorStartC(si->shard_group_map, "^", NULL, 0);

        while (RedisModule_DictNextC(iter, NULL, (void **) &data) != NULL) {
            ShardGroupFree(data);
        }
        RedisModule_DictIteratorStop(iter);
        RedisModule_FreeDict(rr->ctx, si->shard_group_map);
        si->shard_group_map = NULL;
    }

    si->shard_group_map = RedisModule_CreateDict(rr->ctx);
    si->shard_groups_num = 0;

    for (int i = 0; i <= REDIS_RAFT_HASH_MAX_SLOT; i++) {
        si->stable_slots_map[i] = NULL;
        si->importing_slots_map[i] = NULL;
        si->migrating_slots_map[i] = NULL;
    }

    /* 2. iterate over payloads
     * payload structure
     * "# shard groups:payload1 len:payload1:....:payload n len:payload n:"
     */
    char *payload = entry->data;

    char *nl = strchr(payload, '\n');
    char *endptr;
    int num_payloads = (int) strtoul(payload, &endptr, 10);
    RedisModule_Assert(endptr == nl);
    payload = nl + 1;

    for (int i = 0; i < num_payloads; i++) {
        nl = strchr(payload, '\n');
        size_t payload_len = strtoul(payload, &endptr, 10);
        RedisModule_Assert(endptr == nl);
        payload = nl + 1;

        ShardGroup *sg;
        if ((sg = ShardGroupDeserialize(payload, payload_len)) == NULL) {
            LOG_WARNING("Failed to deserialize shardgroup payload: [%.*s]", (int) payload_len, payload);
            return;
        }

        if (!strncmp(sg->id, rr->meta.dbid, RAFT_DBID_LEN)) {
            sg->local = true;
        }

        RedisModule_Assert(ShardingInfoAddShardGroup(rr, sg) == RR_OK);
        payload += payload_len + 1;
    }

    /* If we have an attached client, handle the reply */
    if (entry->user_data) {
        RaftReq *req = entry->user_data;

        RedisModule_ReplyWithSimpleString(req->ctx, "OK");
        RaftReqFree(req);

        entry->user_data = NULL;
    }
}

/* Callback for fsync thread. This will be triggered by fsync thread but will
 * be called by Redis thread. */
void handleFsyncCompleted(void *result)
{
    FsyncThreadResult *rs = result;
    RedisRaftCtx *rr = &redis_raft;

    rr->log.fsync_count++;
    rr->log.fsync_index = rs->fsync_index;
    rr->log.fsync_total += rs->time;
    rr->log.fsync_max = MAX(rs->time, rr->log.fsync_max);

    RedisModule_Free(rs);
}

static void noopCallback(void *result)
{
    (void) result;
}

/* Redis thread callback, called just before Redis main thread goes to sleep,
 * e.g epoll_wait(). At this point, we've read all new network messages for this
 * event loop iteration. We can trigger new appendentries messages for the new
 * entries and check for committing/applying new entries. */
void handleBeforeSleep(RedisRaftCtx *rr)
{
    if (rr->state != REDIS_RAFT_UP) {
        return;
    }

    raft_index_t flushed = rr->log.fsync_index;
    raft_index_t next = raft_get_index_to_sync(rr->raft);
    if (next > 0) {
        LogFlush(&rr->log);

        if (rr->config.log_fsync) {
            /* Trigger async fsync() for the current index */
            fsyncThreadAddTask(&rr->fsyncThread, LogCurrentFd(&rr->log), next);
        } else {
            /* Skipping fsync(), we can just update the sync'd index. */
            flushed = next;
        }
    }

    int e = raft_flush(rr->raft, flushed);
    if (e == RAFT_ERR_SHUTDOWN) {
        shutdownAfterRemoval(rr);
    }
    RedisModule_Assert(e == 0);

    if (raft_pending_operations(rr->raft)) {
        /* If there are pending operations, we need to call raft_flush() again.
         * We'll do it in the next iteration as we want to process messages
         * from the network first. Here, we just wake up the event loop. In the
         * next iteration, beforeSleep() callback will be called again. */
        rr->exec_throttled++;
        RedisModule_EventLoopAddOneShot(noopCallback, NULL);
    }
}<|MERGE_RESOLUTION|>--- conflicted
+++ resolved
@@ -1512,11 +1512,8 @@
 
     int eltimeo = rr->config.election_timeout;
     int reqtimeo = rr->config.request_timeout;
-<<<<<<< HEAD
+    int log = redisraft_trace & TRACE_RAFTLIB ? 1 : 0;
     int noapply = rr->config.log_disable_apply;
-=======
-    int log = redisraft_trace & TRACE_RAFTLIB ? 1 : 0;
->>>>>>> 508b61b5
 
     if (raft_config(rr->raft, 1, RAFT_CONFIG_ELECTION_TIMEOUT, eltimeo) != 0 ||
         raft_config(rr->raft, 1, RAFT_CONFIG_REQUEST_TIMEOUT, reqtimeo) != 0 ||
