--- conflicted
+++ resolved
@@ -17,23 +17,6 @@
 #include "redisraft.h"
 
 const char *RaftReqTypeStr[] = {
-<<<<<<< HEAD
-    "<undef>",
-    "RR_CLUSTER_INIT",
-    "RR_CLUSTER_JOIN",
-    "RR_CFGCHANGE_ADDNODE",
-    "RR_CFGCHANGE_REMOVENODE",
-    "RR_APPENDENTRIES",
-    "RR_REDISCOMMAND",
-    "RR_INFO",
-    "RR_DEBUG",
-    "RR_CLIENT_DISCONNECT",
-    "RR_SHARDGROUP_ADD",
-    "RR_SHARDGROUPS_REPLACE",
-    "RR_SHARDGROUP_LINK",
-    "RR_NODE_SHUTDOWN",
-    "RR_TRANSFER_LEADER"
-=======
     [0]                       = "<undef>",
     [RR_CLUSTER_INIT]         = "RR_CLUSTER_INIT",
     [RR_CLUSTER_JOIN]         = "RR_CLUSTER_JOIN",
@@ -46,10 +29,8 @@
     [RR_CLIENT_DISCONNECT]    = "RR_CLIENT_DISCONNECT",
     [RR_SHARDGROUP_ADD]       = "RR_SHARDGROUP_ADD",
     [RR_SHARDGROUPS_REPLACE]  = "RR_SHARDGROUPS_REPLACE",
-    [RR_SHARDGROUP_GET]       = "RR_SHARDGROUP_GET",
     [RR_SHARDGROUP_LINK]      = "RR_SHARDGROUP_LINK",
     [RR_TRANSFER_LEADER]      = "RR_TRANSFER_LEADER"
->>>>>>> e573dd29
 };
 
 /* Forward declarations */
@@ -2062,130 +2043,6 @@
     }
 }
 
-<<<<<<< HEAD
-void handleNodeShutdown(RedisRaftCtx *rr, RaftReq *req)
-{
-    if (req->r.node_shutdown.id != raft_get_nodeid(rr->raft)) {
-        LOG_ERROR("Received invalid nodeshutdown message with id : %d.",
-                  req->r.node_shutdown.id);
-        return;
-    }
-
-    RaftReqFree(req);
-    shutdownAfterRemoval(rr);
-=======
-/* Handle adding of ShardGroup.
- * FIXME: Currently this is done locally, should instead create a
- * custom Raft log entry which calls addShardGroup when applied only.
- */
-void handleShardGroupAdd(RedisRaftCtx *rr, RaftReq *req)
-{
-    /* Must be done on a leader */
-    if (checkRaftState(rr, req->ctx) == RR_ERROR ||
-        checkLeader(rr, req->ctx, NULL) == RR_ERROR) {
-        goto exit;
-    }
-
-    /* Validate now before pushing this as a log entry. */
-    if (ShardingInfoValidateShardGroup(rr, req->r.shardgroup_add) != RR_OK) {
-        RedisModule_ReplyWithError(req->ctx, "ERR invalid shardgroup configuration. Consult the logs for more info.");
-        goto exit;
-    }
-
-    if (ShardGroupAppendLogEntry(rr, req->r.shardgroup_add,
-                                 RAFT_LOGTYPE_ADD_SHARDGROUP, req) == RR_ERROR) goto exit;
-
-    return;
-
-exit:
-    RedisModule_ReplyWithError(req->ctx, "failed, please check logs.");
-    RaftReqFree(req);
-}
-
-void handleShardGroupsReplace(RedisRaftCtx *rr, RaftReq *req)
-{
-    /* Must be done on a leader */
-    if (checkRaftState(rr, req->ctx) == RR_ERROR ||
-        checkLeader(rr, req->ctx, NULL) == RR_ERROR) {
-        goto exit;
-    }
-
-    if (ShardGroupsAppendLogEntry(rr, req->r.shardgroups_replace.len, req->r.shardgroups_replace.shardgroups,
-                                 RAFT_LOGTYPE_REPLACE_SHARDGROUPS, req) == RR_ERROR) {
-        RedisModule_ReplyWithError(req->ctx, "failed, please check logs.");
-        goto exit;
-    }
-
-    /* wait till return till after update is applied */
-    return;
-
-exit:
-    RaftReqFree(req);
-}
-
-/* Handles RAFT.SHARDGROUP GET which includes:
- * - Description of the local cluster as a shardgroup, including all nodes
- * - Description of remote shardgroups as last tracked.
- */
-
-void handleShardGroupGet(RedisRaftCtx *rr, RaftReq *req)
-{
-    /* Must be done on a leader */
-    if (checkRaftState(rr, req->ctx) == RR_ERROR ||
-        checkLeader(rr, req->ctx, NULL) == RR_ERROR) {
-        goto exit;
-    }
-
-    ShardGroup *sg = getShardGroupById(rr, rr->log->dbid);
-    /* 2 arrays
-     * 1. slot ranges -> each element is a 3 element array start/end/type
-     * 2. nodes -> each element is a 2 element array id/address
-     */
-    RedisModule_ReplyWithArray(req->ctx, 3);
-    RedisModule_ReplyWithCString(req->ctx, redis_raft.snapshot_info.dbid);
-    RedisModule_ReplyWithArray(req->ctx, sg->slot_ranges_num);
-    for(int i = 0; i < sg->slot_ranges_num; i++) {
-        ShardGroupSlotRange *sr = &sg->slot_ranges[i];
-        RedisModule_ReplyWithArray(req->ctx, 3);
-        RedisModule_ReplyWithLongLong(req->ctx, sr->start_slot);
-        RedisModule_ReplyWithLongLong(req->ctx, sr->end_slot);
-        RedisModule_ReplyWithLongLong(req->ctx, sr->type);
-    }
-
-    RedisModule_ReplyWithArray(req->ctx, REDISMODULE_POSTPONED_ARRAY_LEN);
-    int node_count = 0;
-    for (int i = 0; i < raft_get_num_nodes(rr->raft); i++) {
-        raft_node_t *raft_node = raft_get_node_from_idx(rr->raft, i);
-        if (!raft_node_is_active(raft_node))
-            continue;
-
-        NodeAddr *addr = NULL;
-        if (raft_node == raft_get_my_node(rr->raft)) {
-            addr = &rr->config->addr;
-        } else {
-            Node *node = raft_node_get_udata(raft_node);
-            if (!node) continue;
-
-            addr = &node->addr;
-        }
-
-        node_count++;
-        RedisModule_ReplyWithArray(req->ctx, 2);
-        char node_id[RAFT_SHARDGROUP_NODEID_LEN+1];
-        snprintf(node_id, sizeof(node_id), "%s%08x", rr->log->dbid, raft_node_get_id(raft_node));
-        RedisModule_ReplyWithStringBuffer(req->ctx, node_id, strlen(node_id));
-
-        char addrstr[512];
-        snprintf(addrstr, sizeof(addrstr), "%s:%u", addr->host, addr->port);
-        RedisModule_ReplyWithStringBuffer(req->ctx, addrstr, strlen(addrstr));
-
-    }
-    RedisModule_ReplySetArrayLength(req->ctx, node_count);
-exit:
-    RaftReqFree(req);
->>>>>>> e573dd29
-}
-
 /* Callback for fsync thread. This will be triggerred by fsync thread but will
  * be called by Redis thread. */
 void handleFsyncCompleted(void *result)
