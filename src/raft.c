/*
 * This file is part of RedisRaft.
 *
 * Copyright (c) 2020-2021 Redis Ltd.
 *
 * RedisRaft is licensed under the Redis Source Available License (RSAL).
 */

#include <string.h>
#include <stdlib.h>
#include <assert.h>
#include <unistd.h>
#include <ctype.h>
#include <strings.h>
#include <inttypes.h>

#include "redisraft.h"

const char *RaftReqTypeStr[] = {
    "<undef>",
    "RR_CLUSTER_INIT",
    "RR_CLUSTER_JOIN",
    "RR_CFGCHANGE_ADDNODE",
    "RR_CFGCHANGE_REMOVENODE",
    "RR_APPENDENTRIES",
    "RR_REDISCOMMAND",
    "RR_INFO",
    "RR_SNAPSHOT",
    "RR_COMPACT",
    "RR_CLIENT_DISCONNECT",
    "RR_SHARDGROUP_ADD",
    "RR_SHARDGROUP_UPDATE",
    "RR_SHARDGROUP_GET",
    "RR_SHARDGROUP_LINK",
    "RR_TRANSFER_LEADER"
};

/* Forward declarations */
static void initRaftLibrary(RedisRaftCtx *rr);
static void configureFromSnapshot(RedisRaftCtx *rr);
static void applyShardGroupChange(RedisRaftCtx *rr, raft_entry_t *entry);
static void replaceShardGroups(RedisRaftCtx *rr, raft_entry_t *entry);

/* A dict that maps client ID to MultiClientState structs */
static RedisModuleDict *multiClientState = NULL;

/* ------------------------------------ Common helpers ------------------------------------ */

void shutdownAfterRemoval(RedisRaftCtx *rr)
{
    LOG_INFO("*** NODE REMOVED, SHUTTING DOWN.");

    if (rr->config->raft_log_filename) {
        RaftLogArchiveFiles(rr);
    }
    if (rr->config->rdb_filename) {
        archiveSnapshot(rr);
    }

    exit(0);
}

RaftReq *entryDetachRaftReq(RedisRaftCtx *rr, raft_entry_t *entry)
{
    RaftReq* req = entry->user_data;

    if (!req) {
        return NULL;
    }

    entry->user_data = NULL;
    entry->free_func = NULL;
    rr->client_attached_entries--;

    return req;
}

/* Set up a Raft log entry with an attached RaftReq. We use this when a user command provided
 * in a RaftReq should keep the client blocked until the log entry is committed and applied.
 */
void entryFreeAttachedRaftReq(raft_entry_t *ety)
{
    RaftReq *req = entryDetachRaftReq(&redis_raft, ety);

    if (req) {
        RedisModule_ReplyWithError(req->ctx, "TIMEOUT not committed yet");
        RaftReqFree(req);
    }

    RedisModule_Free(ety);
}

/* Attach a RaftReq to a Raft log entry. The common case for this is when a user request
 * needs to block until it gets committed, and only then a reply should be produced.
 *
 * To do that, we link the RaftReq to the Raft log entry and keep the client blocked.
 * When the entry will later reach the apply flow, the linkage to the RaftReq will
 * make it possible to generate the reply to the user.
 */
void entryAttachRaftReq(RedisRaftCtx *rr, raft_entry_t *entry, RaftReq *req)
{
    entry->user_data = req;
    entry->free_func = entryFreeAttachedRaftReq;
    rr->client_attached_entries++;
}

/* ------------------------------------ RaftRedisCommand ------------------------------------ */

/* ---------------------- RAFT MULTI/EXEC Handlig ---------------------------- */

/* There are several concerns about MULTI/EXEC Handling:
 *
 * 1. We want to make sure that the commands are executed atomically across all
 *    cluster nodes. To do this, we need to pack them as a single Raft log entry.
 * 2. When executing the MULTI/EXEC we don't really need to wrap it because Redis
 *    wraps all module commands in MULTI/EXEC (although no harm is done).
 * 3. The MULTI/EXEC wrapping also ensures that any WATCHed keys will fail the
 *    transaction.  We do have to be careful though and never proxy such operations
 *    to a leader, as we don't synchronize WATCH.  (Note: we should also avoid
 *    proxying WATCH commands of course).
 */

/* ------------------------------------ Log Execution ------------------------------------ */

/* Execute all commands in a specified RaftRedisCommandArray.
 *
 * The commands are executed on ctx, which can be a real or thread-safe
 * context.  Caller is responsible to hold the lock.
 *
 * If reply_ctx is non-NULL, replies are delivered to it.
 * Otherwise no replies are delivered.
 */
static void executeRaftRedisCommandArray(RaftRedisCommandArray *array,
    RedisModuleCtx *ctx, RedisModuleCtx *reply_ctx)
{
    int i;

    for (i = 0; i < array->len; i++) {
        RaftRedisCommand *c = array->commands[i];

        size_t cmdlen;
        const char *cmd = RedisModule_StringPtrLen(c->argv[0], &cmdlen);

        /* We need to handle MULTI as a special case:
        * 1. Skip the command (no need to execute MULTI in a Module context).
        * 2. If we're returning a response, group it as an array (multibulk).
        */

        if (i == 0 && cmdlen == 5 && !strncasecmp(cmd, "MULTI", 5)) {
            if (reply_ctx) {
                RedisModule_ReplyWithArray(reply_ctx, array->len - 1);
            }

            continue;
        }

        enterRedisModuleCall();
        int eval = 0;
        int old_entered_eval = 0;
        if ((cmdlen == 4 && !strncasecmp(cmd, "eval", 4)) || (cmdlen == 7 && !strncasecmp(cmd, "evalsha", 7))) {
            old_entered_eval = redis_raft.entered_eval;
            eval = 1;
            redis_raft.entered_eval = 1;
        }
        RedisModuleCallReply *reply = RedisModule_Call(
                ctx, cmd, redis_raft.resp_call_fmt, &c->argv[1], c->argc - 1);
        int ret_errno = errno;
        exitRedisModuleCall();
        if (eval) {
            redis_raft.entered_eval = old_entered_eval;
        }

        if (reply_ctx) {
            if (reply) {
                RedisModule_ReplyWithCallReply(reply_ctx, reply);
            } else {
                handleRMCallError(reply_ctx, ret_errno, cmd, cmdlen);
            }
        }

        if (reply) {
            RedisModule_FreeCallReply(reply);
        }
    }
}

/*
 * Execution of Raft log on the local instance.
 *
 * There are two variants:
 * 1) Execution of a raft entry received from another node.
 * 2) Execution of a locally initiated command.
 */
static void executeLogEntry(RedisRaftCtx *rr, raft_entry_t *entry, raft_index_t entry_idx)
{
    assert(entry->type == RAFT_LOGTYPE_NORMAL);

    RaftReq *req = entry->user_data;

    if (req) {
        executeRaftRedisCommandArray(&req->r.redis.cmds, req->ctx, req->ctx);
        entryDetachRaftReq(rr, entry);
        RaftReqFree(req);
    } else {
        RaftRedisCommandArray tmp = {0};

        if (RaftRedisCommandArrayDeserialize(&tmp,
                                             entry->data,
                                             entry->data_len) != RR_OK) {
            PANIC("Invalid Raft entry");
        }

        executeRaftRedisCommandArray(&tmp, rr->ctx, NULL);
        RaftRedisCommandArrayFree(&tmp);
    }

    /* Update snapshot info in Redis dataset. This must be done now so it's
     * always consistent with what we applied and we never end up applying
     * an entry onto a snapshot where it was applied already.
     */
    rr->snapshot_info.last_applied_term = entry->term;
    rr->snapshot_info.last_applied_idx = entry_idx;
}

static void raftSendNodeShutdown(raft_node_t *raft_node)
{
    if (!raft_node) {
        return;
    }

    Node *node = raft_node_get_udata(raft_node);
    if (!node) {
        return;
    }

    if (!ConnIsConnected(node->conn)) {
        NODE_TRACE(node, "not connected, state=%s", ConnGetStateStr(node->conn));
        return;
    }

    if (redisAsyncCommand(ConnGetRedisCtx(node->conn), NULL, NULL,
                "RAFT.NODESHUTDOWN %d",
                (int) raft_node_get_id(raft_node)) != REDIS_OK) {
        NODE_TRACE(node, "failed to send raft.nodeshutdown");
    }
}

/* ------------------------------------ RequestVote ------------------------------------ */

static void handleRequestVoteResponse(redisAsyncContext *c, void *r, void *privdata)
{
    Node *node = privdata;
    RedisRaftCtx *rr = node->rr;

    redisReply *reply = r;

    NodeDismissPendingResponse(node);
    if (!reply) {
        NODE_LOG_DEBUG(node, "RAFT.REQUESTVOTE failed: connection dropped.");
        ConnMarkDisconnected(node->conn);
        return;
    }
    if (reply->type == REDIS_REPLY_ERROR) {
        NODE_LOG_DEBUG(node, "RAFT.REQUESTVOTE error: %s", reply->str);
        return;
    }

    if (reply->type != REDIS_REPLY_ARRAY || reply->elements != 4 ||
            reply->element[0]->type != REDIS_REPLY_INTEGER ||
            reply->element[1]->type != REDIS_REPLY_INTEGER ||
            reply->element[2]->type != REDIS_REPLY_INTEGER ||
            reply->element[3]->type != REDIS_REPLY_INTEGER) {
        NODE_LOG_ERROR(node, "invalid RAFT.REQUESTVOTE reply");
        return;
    }

    msg_requestvote_response_t response = {
        .prevote = reply->element[0]->integer,
        .request_term = reply->element[1]->integer,
        .term = reply->element[2]->integer,
        .vote_granted = reply->element[3]->integer
    };

    raft_node_t *raft_node = raft_get_node(rr->raft, node->id);
    if (!raft_node) {
        NODE_LOG_DEBUG(node, "RAFT.REQUESTVOTE stale reply.");
        return;
    }

    int ret;
    if ((ret = raft_recv_requestvote_response(
            rr->raft,
            raft_node,
            &response)) != 0) {
        TRACE("raft_recv_requestvote_response failed, error %d", ret);
    }
}


static int raftSendRequestVote(raft_server_t *raft, void *user_data,
        raft_node_t *raft_node, msg_requestvote_t *msg)
{
    Node *node = (Node *) raft_node_get_udata(raft_node);

    if (!ConnIsConnected(node->conn)) {
        NODE_TRACE(node, "not connected, state=%s", ConnGetStateStr(node->conn));
        return 0;
    }

    /* RAFT.REQUESTVOTE <src_node_id> <term> <candidate_id> <last_log_idx> <last_log_term> */
    if (redisAsyncCommand(ConnGetRedisCtx(node->conn), handleRequestVoteResponse,
                node, "RAFT.REQUESTVOTE %d %d %d:%ld:%d:%ld:%ld:%d",
                raft_node_get_id(raft_node),
                raft_get_nodeid(raft),
                msg->prevote,
                msg->term,
                msg->candidate_id,
                msg->last_log_idx,
                msg->last_log_term,
                msg->transfer_leader) != REDIS_OK) {
        NODE_TRACE(node, "failed requestvote");
    } else {
        NodeAddPendingResponse(node, false);
    }

    return 0;
}

/* ------------------------------------ AppendEntries ------------------------------------ */

static void handleAppendEntriesResponse(redisAsyncContext *c, void *r, void *privdata)
{
    Node *node = privdata;
    RedisRaftCtx *rr = node->rr;

    NodeDismissPendingResponse(node);

    redisReply *reply = r;
    if (!reply) {
        NODE_TRACE(node, "RAFT.AE failed: connection dropped.");
        ConnMarkDisconnected(node->conn);
        return;
    }
    if (reply->type == REDIS_REPLY_ERROR) {
        NODE_TRACE(node, "RAFT.AE error: %s", reply->str);
        return;
    }
    if (reply->type != REDIS_REPLY_ARRAY || reply->elements != 4 ||
            reply->element[0]->type != REDIS_REPLY_INTEGER ||
            reply->element[1]->type != REDIS_REPLY_INTEGER ||
            reply->element[2]->type != REDIS_REPLY_INTEGER ||
            reply->element[3]->type != REDIS_REPLY_INTEGER) {
        NODE_LOG_ERROR(node, "invalid RAFT.AE reply");
        return;
    }

    msg_appendentries_response_t response = {
        .term = reply->element[0]->integer,
        .success = reply->element[1]->integer,
        .current_idx = reply->element[2]->integer,
        .msg_id = reply->element[3]->integer
    };

    raft_node_t *raft_node = raft_get_node(rr->raft, node->id);

    int ret;
    if ((ret = raft_recv_appendentries_response(
            rr->raft,
            raft_node,
            &response)) != 0) {
        NODE_TRACE(node, "raft_recv_appendentries_response failed, error %d", ret);
    }
}

static int raftSendAppendEntries(raft_server_t *raft, void *user_data,
        raft_node_t *raft_node, msg_appendentries_t *msg)
{
    Node *node = (Node *) raft_node_get_udata(raft_node);

    int argc = 5 + msg->n_entries * 2;
    char **argv = NULL;
    size_t *argvlen = NULL;

    if (!ConnIsConnected(node->conn)) {
        NODE_TRACE(node, "not connected, state=%s", ConnGetStateStr(node->conn));
        return 0;
    }

    argv = RedisModule_Alloc(sizeof(argv[0]) * argc);
    argvlen = RedisModule_Alloc(sizeof(argvlen[0]) * argc);

    char target_node_str[12];
    char source_node_str[12];
    char msg_str[100];
    char nentries_str[12];

    argv[0] = "RAFT.AE";
    argvlen[0] = strlen(argv[0]);

    argv[1] = target_node_str;
    argvlen[1] = snprintf(target_node_str, sizeof(target_node_str)-1, "%d", raft_node_get_id(raft_node));

    argv[2] = source_node_str;
    argvlen[2] = snprintf(source_node_str, sizeof(source_node_str)-1, "%d", raft_get_nodeid(raft));

    argv[3] = msg_str;
    argvlen[3] = snprintf(msg_str, sizeof(msg_str)-1, "%d:%ld:%ld:%ld:%ld:%lu",
            msg->leader_id,
            msg->term,
            msg->prev_log_idx,
            msg->prev_log_term,
            msg->leader_commit,
            msg->msg_id);

    argv[4] = nentries_str;
    argvlen[4] = snprintf(nentries_str, sizeof(nentries_str)-1, "%d", msg->n_entries);

    int i;
    for (i = 0; i < msg->n_entries; i++) {
        raft_entry_t *e = msg->entries[i];
        argv[5 + i*2] = RedisModule_Alloc(64);
        argvlen[5 + i*2] = snprintf(argv[5 + i*2], 63, "%ld:%d:%d", e->term, e->id, e->type);
        argvlen[6 + i*2] = e->data_len;
        argv[6 + i*2] = e->data;
    }

    if (redisAsyncCommandArgv(ConnGetRedisCtx(node->conn), handleAppendEntriesResponse,
                node, argc, (const char **)argv, argvlen) != REDIS_OK) {
        NODE_TRACE(node, "failed appendentries");
    } else{
        NodeAddPendingResponse(node, false);
    }

    for (i = 0; i < msg->n_entries; i++) {
        RedisModule_Free(argv[5 + i*2]);
    }

    RedisModule_Free(argv);
    RedisModule_Free(argvlen);

    return 0;
}

/* ------------------------------------ Timeout Follower --------------------------------- */

static void handleTimeoutNowResponse(redisAsyncContext *c, void *r, void *privdata)
{
    Node *node = privdata;
    //RedisRaftCtx *rr = node->rr;

    NodeDismissPendingResponse(node);

    redisReply *reply = r;
    if (!reply) {
        NODE_TRACE(node, "RAFT.TIMEOUT_NOW failed: connection dropped.");
        ConnMarkDisconnected(node->conn);
        return;
    }
    if (reply->type == REDIS_REPLY_ERROR) {
        NODE_TRACE(node, "RAFT.TIMEOUT_NOW error: %s", reply->str);
        return;
    }

    if (reply->type != REDIS_REPLY_STATUS || strcmp("OK", reply->str)) {
        NODE_LOG_ERROR(node, "invalid RAFT.TIMEOUT_NOW reply");
        return;
    }
}

static int raftSendTimeoutNow(raft_server_t *raft, raft_node_t *raft_node)
{
    Node *node = raft_node_get_udata(raft_node);

    if (!ConnIsConnected(node->conn)) {
        NODE_TRACE(node, "not connected, state=%s", ConnGetStateStr(node->conn));
        return 0;
    }

    if (redisAsyncCommand(ConnGetRedisCtx(node->conn), handleTimeoutNowResponse,
                          node, "RAFT.TIMEOUT_NOW") != REDIS_OK) {
        NODE_TRACE(node, "failed timeout now");
    } else {
        NodeAddPendingResponse(node, false);
    }

    return 0;
}

/* ------------------------------------ Log Callbacks ------------------------------------ */

static int raftPersistVote(raft_server_t *raft, void *user_data, raft_node_id_t vote)
{
    RedisRaftCtx *rr = user_data;
    if (rr->state == REDIS_RAFT_LOADING) {
        return 0;
    }

    if (RaftMetaWrite(&rr->meta, rr->config->raft_log_filename,
                      raft_get_current_term(raft), vote) != RR_OK) {
        LOG_ERROR("ERROR: RaftMetaWrite()");
        return RAFT_ERR_SHUTDOWN;
    }

    return 0;
}

static int raftPersistTerm(raft_server_t *raft, void *user_data, raft_term_t term, raft_node_id_t vote)
{
    RedisRaftCtx *rr = user_data;
    if (rr->state == REDIS_RAFT_LOADING) {
        return 0;
    }

    if (RaftMetaWrite(&rr->meta, rr->config->raft_log_filename,
                      term, vote) != RR_OK) {
        LOG_ERROR("ERROR: RaftMetaWrite()");
        return RAFT_ERR_SHUTDOWN;
    }

    return 0;
}

static int raftApplyLog(raft_server_t *raft, void *user_data, raft_entry_t *entry, raft_index_t entry_idx)
{
    RedisRaftCtx *rr = user_data;
    RaftCfgChange *cfg;
    RaftReq *req;

    switch (entry->type) {
        case RAFT_LOGTYPE_ADD_NONVOTING_NODE:
            req = entryDetachRaftReq(rr, entry);
            cfg = (RaftCfgChange *) entry->data;
            if (!req) {
                break;
            }

            RedisModule_ReplyWithArray(req->ctx, 2);
            RedisModule_ReplyWithLongLong(req->ctx, cfg->id);
            RedisModule_ReplyWithSimpleString(req->ctx, rr->snapshot_info.dbid);
            RaftReqFree(req);
            break;
        case RAFT_LOGTYPE_REMOVE_NODE:
            req = entryDetachRaftReq(rr, entry);
            cfg = (RaftCfgChange *) entry->data;

            if (req) {
                RedisModule_ReplyWithSimpleString(req->ctx, "OK");
                RaftReqFree(req);
            }

            if (cfg->id == raft_get_nodeid(raft)) {
                shutdownAfterRemoval(rr);
            }

            if (raft_is_leader(raft)) {
                raftSendNodeShutdown(raft_get_node(raft, cfg->id));
            }
            break;
        case RAFT_LOGTYPE_NORMAL:
            executeLogEntry(rr, entry, entry_idx);
            break;
        case RAFT_LOGTYPE_ADD_SHARDGROUP:
        case RAFT_LOGTYPE_UPDATE_SHARDGROUP:
            applyShardGroupChange(rr, entry);
            break;
        case RAFT_LOGTYPE_REPLACE_SHARDGROUPS:
            replaceShardGroups(rr, entry);
            break;
        default:
            break;
    }

    rr->snapshot_info.last_applied_term = entry->term;
    rr->snapshot_info.last_applied_idx = entry_idx;

    return 0;
}

/* ------------------------------------ Utility Callbacks ------------------------------------ */

static void raftLog(raft_server_t *raft, raft_node_id_t node, void *user_data, const char *buf)
{
    raft_node_t* raft_node = raft_get_node(raft, node);
    if (raft_node) {
        Node *n = raft_node_get_udata(raft_node);
        if (n) {
            NODE_TRACE(n, "<raftlib> %s", buf);
            return;
        }
    }
    TRACE("<raftlib> %s", buf);
}

static raft_node_id_t raftLogGetNodeId(raft_server_t *raft, void *user_data, raft_entry_t *entry,
        raft_index_t entry_idx)
{
    RaftCfgChange *req = (RaftCfgChange *) entry->data;
    return req->id;
}

static int raftNodeHasSufficientLogs(raft_server_t *raft, void *user_data, raft_node_t *raft_node)
{
    RedisRaftCtx *rr = (RedisRaftCtx *) user_data;
    if (rr->state == REDIS_RAFT_LOADING)
        return 0;

    /* Node may have sufficient logs to be promoted but be scheduled for
     * removal at the same time (i.e. RAFT_LOGTYPE_REMOVE_NODE already created
     * for its removal).
     *
     * In this case we don't want to create a promotion entry as it will
     * result with an unexpected state transition.
     *
     * We return -1 so we *WILL* get a chance to be notified again. For
     * example, if the removal entry is rolled back and the node becomes
     * active again.
     */
    if (!raft_node_is_active(raft_node)) {
        return -1;
    }

    Node *node = raft_node_get_udata(raft_node);
    assert (node != NULL);

    TRACE("node:%d has sufficient logs now, adding as voting node.", node->id);

    raft_entry_t *entry = raft_entry_new(sizeof(RaftCfgChange));
    entry->id = rand();
    entry->type = RAFT_LOGTYPE_ADD_NODE;

    msg_entry_response_t response;
    RaftCfgChange *cfgchange = (RaftCfgChange *) entry->data;
    cfgchange->id = node->id;
    cfgchange->addr = node->addr;

    int e = raft_recv_entry(raft, entry, &response);
    raft_entry_release(entry);

    return e;
}

void raftNotifyMembershipEvent(raft_server_t *raft, void *user_data, raft_node_t *raft_node,
        raft_entry_t *entry, raft_membership_e type)
{
    RedisRaftCtx *rr = (RedisRaftCtx *) user_data;
    RaftCfgChange *cfgchange;
    raft_node_id_t my_id = raft_get_nodeid(raft);
    Node *node;

    switch (type) {
        case RAFT_MEMBERSHIP_ADD:
            /* When raft_add_node() is called explicitly, we get no entry so we
             * have nothing to do.
             */
            if (!entry) {
                addUsedNodeId(rr, my_id);
                break;
            }

            /* Ignore our own node, as we don't maintain a Node structure for it */
            assert(entry->type == RAFT_LOGTYPE_ADD_NODE || entry->type == RAFT_LOGTYPE_ADD_NONVOTING_NODE);
            cfgchange = (RaftCfgChange *) entry->data;
            if (cfgchange->id == my_id) {
                break;
            }

            /* Allocate a new node */
            node = NodeCreate(rr, cfgchange->id, &cfgchange->addr);
            assert(node != NULL);

            addUsedNodeId(rr, cfgchange->id);

            raft_node_set_udata(raft_node, node);
            break;

        case RAFT_MEMBERSHIP_REMOVE:
            node = raft_node_get_udata(raft_node);
            if (node != NULL) {
                ConnAsyncTerminate(node->conn);
                raft_node_set_udata(raft_node, NULL);
            }
            break;

        default:
            assert(0);
    }

}

static char *raftMembershipInfoString(raft_server_t *raft)
{
    size_t buflen = 1024;
    char *buf = RedisModule_Calloc(1, buflen);
    int i;

    buf = catsnprintf(buf, &buflen, "term:%ld index:%ld nodes:",
        raft_get_current_term(raft),
        raft_get_current_idx(raft));
    for (i = 0; i < raft_get_num_nodes(raft); i++) {
        raft_node_t *rn = raft_get_node_from_idx(raft, i);
        Node *n = raft_node_get_udata(rn);
        char addr[512];

        if (n) {
            snprintf(addr, sizeof(addr) - 1, "%s:%u",
                n->addr.host, n->addr.port);
        } else {
            addr[0] = '-';
            addr[1] = '\0';
        }

        buf = catsnprintf(buf, &buflen, " id=%d,voting=%d,active=%d,addr=%s",
            raft_node_get_id(rn),
            raft_node_is_voting(rn),
            raft_node_is_active(rn),
            addr);
    }

    return buf;
}

static void handleTransferLeaderComplete(raft_server_t *raft, raft_transfer_state_e state);

/* just keep libraft callbacks together
 * so this just calls the redisraft RaftReq compleition function, which is kept together with its functions
 */
static void raftNotifyTransferEvent(raft_server_t *raft, void *user_data, raft_transfer_state_e state)
{
    handleTransferLeaderComplete(raft, state);
}

static void raftNotifyStateEvent(raft_server_t *raft, void *user_data, raft_state_e state)
{
    switch (state) {
        case RAFT_STATE_FOLLOWER:
            LOG_INFO("State change: Node is now a follower, term %ld",
                    raft_get_current_term(raft));
            break;
        case RAFT_STATE_PRECANDIDATE:
            LOG_INFO("State change: Election starting, node is now a pre-candidate, term %ld",
                     raft_get_current_term(raft));
            break;
        case RAFT_STATE_CANDIDATE:
            LOG_INFO("State change: Node is now a candidate, term %ld",
                    raft_get_current_term(raft));
            break;
        case RAFT_STATE_LEADER:
            LOG_INFO("State change: Node is now a leader, term %ld",
                    raft_get_current_term(raft));
            break;
        default:
            break;
    }

    char *s = raftMembershipInfoString(raft);
    LOG_INFO("Cluster Membership: %s", s);
    RedisModule_Free(s);
}

/* Apply some backpressure for the node. Helps in two cases, first we don't
 * want to create many appaendentries messages for the node if we don't get
 * replies. Otherwise, it might cause out of memory. Second, we want to send
 * entries in batches for performance reasons. We are effectively batching
 * entries until we get replies from the previous ones. */
static int raftBackpressure(raft_server_t *raft, void *user_data, raft_node_t *raft_node)
{
    RedisRaftCtx *rr = &redis_raft;
    Node *node = raft_node_get_udata(raft_node);
    if (node->pending_raft_response_num >= rr->config->max_appendentries_inflight) {
        /* Don't send append req to this node */
        return 1;
    }

    return 0;
}

raft_cbs_t redis_raft_callbacks = {
    .send_requestvote = raftSendRequestVote,
    .send_appendentries = raftSendAppendEntries,
    .persist_vote = raftPersistVote,
    .persist_term = raftPersistTerm,
    .log = raftLog,
    .get_node_id = raftLogGetNodeId,
    .applylog = raftApplyLog,
    .node_has_sufficient_logs = raftNodeHasSufficientLogs,
    .send_snapshot = raftSendSnapshot,
    .load_snapshot = raftLoadSnapshot,
    .clear_snapshot = raftClearSnapshot,
    .get_snapshot_chunk = raftGetSnapshotChunk,
    .store_snapshot_chunk = raftStoreSnapshotChunk,
    .notify_membership_event = raftNotifyMembershipEvent,
    .notify_state_event = raftNotifyStateEvent,
    .send_timeoutnow = raftSendTimeoutNow,
    .notify_transfer_event = raftNotifyTransferEvent,
    .backpressure = raftBackpressure
};

/* ------------------------------------ Raft Thread ------------------------------------ */

/*
 * Handling of the Redis Raft context, including its own thread and
 * async I/O loop.
 */

RRStatus applyLoadedRaftLog(RedisRaftCtx *rr)
{
    /* Make sure the log we're going to apply matches the RDB we've loaded */
    if (rr->snapshot_info.loaded) {
        if (strcmp(rr->snapshot_info.dbid, rr->log->dbid)) {
            PANIC("Log and snapshot have different dbids: [log=%s/snapshot=%s]",
                    rr->log->dbid, rr->snapshot_info.dbid);
        }
        if (rr->snapshot_info.last_applied_term < rr->log->snapshot_last_term) {
            PANIC("Log term (%lu) does not match snapshot term (%lu), aborting.",
                    rr->log->snapshot_last_term, rr->snapshot_info.last_applied_term);
        }
        if (rr->snapshot_info.last_applied_idx + 1 < rr->log->snapshot_last_idx) {
            PANIC("Log initial index (%lu) does not match snapshot last index (%lu), aborting.",
                    rr->log->snapshot_last_idx, rr->snapshot_info.last_applied_idx);
        }
    } else {
        /* If there is no snapshot, the log should also not refer to it */
        if (rr->log->snapshot_last_idx) {
            PANIC("Log refers to snapshot (term=%lu/index=%lu which was not loaded, aborting.",
                    rr->log->snapshot_last_term, rr->log->snapshot_last_idx);
        }
    }

    /* Reset the log if snapshot is more advanced */
    if (RaftLogCurrentIdx(rr->log) < rr->snapshot_info.last_applied_idx) {
        RaftLogImpl.reset(rr, rr->snapshot_info.last_applied_idx + 1,
            rr->snapshot_info.last_applied_term);
    }

    raft_set_commit_idx(rr->raft, rr->snapshot_info.last_applied_idx);

    memcpy(rr->snapshot_info.dbid, rr->log->dbid, RAFT_DBID_LEN);
    rr->snapshot_info.dbid[RAFT_DBID_LEN] = '\0';

    raft_set_snapshot_metadata(rr->raft, rr->snapshot_info.last_applied_term,
            rr->snapshot_info.last_applied_idx);

    raft_apply_all(rr->raft);

    raft_set_current_term(rr->raft, rr->meta.term);
    raft_vote_for_nodeid(rr->raft, rr->meta.vote);

    LOG_INFO("Raft Meta: loaded current term=%lu, vote=%d", rr->meta.term, rr->meta.vote);
    LOG_INFO("Raft state after applying log: log_count=%lu, current_idx=%lu, last_applied_idx=%lu",
            raft_get_log_count(rr->raft),
            raft_get_current_idx(rr->raft),
            raft_get_last_applied_idx(rr->raft));

    return RR_OK;
}

/* Check if Redis is loading an RDB file */
static bool checkRedisLoading(RedisRaftCtx *rr)
{
    char *val = RedisInfoGetParam(rr, "persistence", "loading");
    assert(val != NULL);
    bool loading = (!strcmp(val, "1"));

    RedisModule_Free(val);
    return loading;
}

RRStatus loadRaftLog(RedisRaftCtx *rr);

static void handleLoadingState(RedisRaftCtx *rr)
{
    if (!checkRedisLoading(rr)) {
        /* If Redis loaded a snapshot (RDB), log some information and configure the
         * raft library as necessary.
         */
        LOG_INFO("Loading: Redis loading complete, snapshot %s",
                rr->snapshot_info.loaded ? "LOADED" : "NOT LOADED");

        /* If id is configured, confirm the log matches.  If not, we set it from
         * the log.
         */
        if (!rr->config->id) {
            rr->config->id = rr->log->node_id;
        } else {
            if (rr->config->id != rr->log->node_id) {
                PANIC("Raft log node id [%d] does not match configured id [%d]",
                        rr->log->node_id, rr->config->id);
            }
        }

        if (!rr->sharding_info->shard_groups_num) {
            AddBasicLocalShardGroup(rr);
        }

        initRaftLibrary(rr);

        raft_node_t *self = raft_add_non_voting_node(rr->raft, NULL, rr->config->id, 1);
        if (!self) {
            PANIC("Failed to create local Raft node [id %d]", rr->config->id);
        }

        initSnapshotTransferData(rr);

        if (rr->snapshot_info.loaded) {
            createOutgoingSnapshotMmap(rr);
            configureFromSnapshot(rr);
        }

        if (loadRaftLog(rr) == RR_OK) {
            if (rr->log->snapshot_last_term) {
                LOG_INFO("Loading: Log starts from snapshot term=%lu, index=%lu",
                        rr->log->snapshot_last_term, rr->log->snapshot_last_idx);
            } else {
                LOG_INFO("Loading: Log is complete.");
            }

            applyLoadedRaftLog(rr);
            rr->state = REDIS_RAFT_UP;
        } else {
            rr->state = REDIS_RAFT_UNINITIALIZED;
        }
    }
}

void callRaftPeriodic(RedisModuleCtx *ctx, void *arg)
{
    RedisRaftCtx *rr = arg;
    int ret;

    RedisModule_CreateTimer(rr->ctx, redis_raft.config->raft_interval,
                            callRaftPeriodic, rr);

    /* If we're in LOADING state, we need to wait for Redis to finish loading before
     * we can apply the log.
     */
    if (rr->state == REDIS_RAFT_LOADING) {
        handleLoadingState(rr);
    }

    /* Proceed only if we're initialized */
    if (rr->state != REDIS_RAFT_UP) {
        return;
    }

    /* If we're creating a persistent snapshot, check if we're done */
    if (rr->snapshot_in_progress) {
        SnapshotResult sr;

        ret = pollSnapshotStatus(rr, &sr);
        if (ret == -1) {
            LOG_ERROR("Snapshot operation failed, cancelling.");
            cancelSnapshot(rr, &sr);
        }  else if (ret) {
            LOG_DEBUG("Snapshot operation completed successfully.");
            finalizeSnapshot(rr, &sr);
        } /* else we're still in progress */
    }

    ret = raft_periodic(rr->raft, rr->config->raft_interval);
    if (ret == RAFT_ERR_SHUTDOWN) {
        shutdownAfterRemoval(rr);
    }

    assert(ret == 0);

    /* Compact cache */
    if (rr->config->raft_log_max_cache_size) {
        EntryCacheCompact(rr->logcache, rr->config->raft_log_max_cache_size);
    }

    /* Initiate snapshot if log size exceeds raft-log-file-max */
    if (!rr->snapshot_in_progress && rr->config->raft_log_max_file_size &&
            raft_get_num_snapshottable_logs(rr->raft) > 0 &&
            rr->log->file_size > rr->config->raft_log_max_file_size) {
        LOG_DEBUG("Raft log file size is %lu, initiating snapshot.",
                rr->log->file_size);
        initiateSnapshot(rr);
    }

    /* Call cluster */
    if (rr->config->sharding) {
        ShardingPeriodicCall(rr);
    }
}

/* A callback that invokes HandleNodeStates(), to handle node connection
 * management (reconnects, etc.).
 */
void callHandleNodeStates(RedisModuleCtx *ctx, void *arg)
{
    RedisRaftCtx *rr = arg;
    RedisModule_CreateTimer(rr->ctx, redis_raft.config->reconnect_interval,
                            callHandleNodeStates, rr);

    HandleIdleConnections(rr);
    HandleNodeStates(rr);
}

static int appendRaftCfgChangeEntry(RedisRaftCtx *rr, int type, int id, NodeAddr *addr)
{

    raft_entry_t *ety = raft_entry_new(sizeof(RaftCfgChange));
    RaftCfgChange *cfgchange = (RaftCfgChange *) ety->data;

    cfgchange->id = id;
    if (addr != NULL) {
        cfgchange->addr = *addr;
    }

    ety->id = rand();
    ety->type = type;

    RaftLogImpl.append(rr, ety);
    raft_entry_release(ety);

    return 0;
}

raft_node_id_t makeRandomNodeId(RedisRaftCtx *rr)
{
    unsigned int tmp;
    raft_node_id_t id;

    /* Generate a random id and validate:
     * 1. It's not zero (reserved value)
     * 2. Avoid negative numbers for better convenience
     * 3. Skip existing IDs, if library is already initialized
     */

    do {
        RedisModule_GetRandomBytes((unsigned char *) &tmp, sizeof(tmp));
        id = (raft_node_id_t) (tmp & ~(1u << 31));
    } while (!id || (rr->raft && raft_get_node(rr->raft, id) != NULL) || hasNodeIdBeenUsed(rr, id));

    return id;
}

RRStatus initRaftLog(RedisModuleCtx *ctx, RedisRaftCtx *rr)
{
    rr->log = RaftLogCreate(rr->config->raft_log_filename,
                            rr->snapshot_info.dbid, 1, 0, rr->config);
    if (!rr->log) {
        RedisModule_Log(ctx, REDIS_WARNING, "Failed to initialize Raft log");
        return RR_ERROR;
    }

    return RR_OK;
}

RRStatus initCluster(RedisModuleCtx *ctx, RedisRaftCtx *rr, RedisRaftConfig *config, char *id)
{
    /* Initialize dbid */
    memcpy(rr->snapshot_info.dbid, id, RAFT_DBID_LEN);
    rr->snapshot_info.dbid[RAFT_DBID_LEN] = '\0';

    /* This is the first node, so there are no used node ids yet */
    rr->snapshot_info.used_node_ids = NULL;

    /* If node id was not specified, make up one */
    if (!config->id) {
        config->id = makeRandomNodeId(rr);
    }

    addUsedNodeId(rr, config->id);

    /* Initialize log */
    if (initRaftLog(ctx, rr) == RR_ERROR) {
        return RR_ERROR;
    }

    AddBasicLocalShardGroup(rr);

    initRaftLibrary(rr);

    /* Create our own node */
    raft_node_t *self = raft_add_node(rr->raft, NULL, config->id, 1);
    if (!self) {
        RedisModule_Log(ctx, REDIS_WARNING, "Failed to initialize raft_node");
        return RR_ERROR;
    }

    initSnapshotTransferData(rr);

    /* Become leader and create initial entry */
    rr->state = REDIS_RAFT_UP;
    raft_set_current_term(rr->raft, 1);
    raft_become_leader(rr->raft);

    /* We need to create the first add node entry.  Because we don't have
     * callbacks set yet, we also need to manually push this in our log
     * as well.
     *
     * In the future it could be nicer to have callbacks already set and this
     * be done automatically (but some other raft lib fixes would be required).
     */

    if (appendRaftCfgChangeEntry(rr, RAFT_LOGTYPE_ADD_NODE, config->id, &config->addr) != 0) {
        RedisModule_Log(ctx, REDIS_WARNING, "Failed to append initial configuration entry");
        return RR_ERROR;
    }

    return RR_OK;
}

bool hasNodeIdBeenUsed(RedisRaftCtx *rr, raft_node_id_t node_id) {
    for (NodeIdEntry *e = rr->snapshot_info.used_node_ids; e != NULL; e = e->next) {
        if (e->id == node_id) {
            return true;
        }
    }
    return false;
}

void addUsedNodeId(RedisRaftCtx *rr, raft_node_id_t node_id) {
    if (hasNodeIdBeenUsed(rr, node_id)) return;

    NodeIdEntry *entry = RedisModule_Alloc(sizeof(NodeIdEntry));
    entry->id = node_id;
    entry->next = rr->snapshot_info.used_node_ids;
    rr->snapshot_info.used_node_ids = entry;
}

static int loadEntriesCallback(void *arg, raft_entry_t *entry, raft_index_t idx)
{
    RedisRaftCtx *rr = (RedisRaftCtx *) arg;

    if (rr->snapshot_info.last_applied_term <= entry->term &&
            rr->snapshot_info.last_applied_idx < rr->log->index &&
            raft_entry_is_cfg_change(entry)) {
        raft_handle_append_cfg_change(rr->raft, entry, idx);
    }

    return 0;
}

RRStatus loadRaftLog(RedisRaftCtx *rr)
{
    int entries = RaftLogLoadEntries(rr->log, loadEntriesCallback, rr);
    if (entries < 0) {
        LOG_ERROR("Failed to read Raft log");
        return RR_ERROR;
    } else {
        LOG_INFO("Loading: Log loaded, %d entries, snapshot last term=%lu, index=%lu",
               entries, rr->log->snapshot_last_term, rr->log->snapshot_last_idx);
    }

    return RR_OK;
}

static void initRaftLibrary(RedisRaftCtx *rr)
{
    rr->raft = raft_new_with_log(&RaftLogImpl, rr);
    if (!rr->raft) {
        PANIC("Failed to initialize Raft library");
    }
    raft_set_election_timeout(rr->raft, rr->config->election_timeout);
    raft_set_request_timeout(rr->raft, rr->config->request_timeout);

    // To avoid performance hit, get library logs only if log level is debug
    if (redis_raft_loglevel != LOGLEVEL_DEBUG) {
        redis_raft_callbacks.log = NULL;
    }

    raft_set_callbacks(rr->raft, &redis_raft_callbacks, rr);
    raft_set_auto_flush(rr->raft, 0);
}

static void configureFromSnapshot(RedisRaftCtx *rr)
{
    SnapshotCfgEntry *c;

    LOG_INFO("Loading: Snapshot: applied term=%lu index=%lu",
            rr->snapshot_info.last_applied_term,
            rr->snapshot_info.last_applied_idx);

    for (c = rr->snapshot_info.cfg; c != NULL; c = c->next) {
        LOG_INFO("Loading: Snapshot config: node id=%u [%s:%u], voting=%u",
                c->id, c->addr.host, c->addr.port, c->voting);
    }

    /* Load configuration loaded from the snapshot into Raft library.
     */
    configRaftFromSnapshotInfo(rr);
    raft_end_load_snapshot(rr->raft);
    raft_set_snapshot_metadata(rr->raft, rr->snapshot_info.last_applied_term,
            rr->snapshot_info.last_applied_idx);
}

RRStatus RedisRaftInit(RedisModuleCtx *ctx, RedisRaftCtx *rr, RedisRaftConfig *config)
{
    memset(rr, 0, sizeof(RedisRaftCtx));

    rr->ctx = RedisModule_GetDetachedThreadSafeContext(ctx);
    rr->config = config;

    /* for backwards compatibility with older redis version that don't support "0v"m */
    if (RedisModule_GetContextFlagsAll() & REDISMODULE_CTX_FLAGS_RESP3) {
        rr->resp_call_fmt = "0v";
    } else {
        rr->resp_call_fmt = "v";
    }

    /* Client state for MULTI support */
    multiClientState = RedisModule_CreateDict(ctx);

    /* Read configuration from Redis */
    if (ConfigReadFromRedis(rr) == RR_ERROR) {
        PANIC("Raft initialization failed: invalid Redis configuration!");
    }

    /* Cluster configuration */
    ShardingInfoInit(rr);

    /* Raft log exists -> go into RAFT_LOADING state:
     *
     * Redis will load RDB as a snapshot, if it exists. When done,
     * handleLoadingState() will be called, initialize Raft library and load
     * log file.
     *
     * Raft log does not exist -> go into RAFT_UNINITIALIZED state:
     *
     * Nothing will happen until users will initiate a RAFT.CLUSTER INIT
     * or RAFT.CLUSTER JOIN command.
     */
    if (RaftMetaRead(&rr->meta, rr->config->raft_log_filename) == RR_OK &&
        (rr->log = RaftLogOpen(rr->config->raft_log_filename, rr->config, 0)) != NULL) {
        rr->state = REDIS_RAFT_LOADING;
    } else {
        rr->state = REDIS_RAFT_UNINITIALIZED;
    }

    threadPoolInit(&rr->thread_pool, 5);

    return RR_OK;
}


/* ------------------------------------ RaftReq ------------------------------------ */

/* Free a RaftReq structure.
 *
 * If it is associated with a blocked client, it will be unblocked and
 * the thread safe context released as well.
 */

void RaftReqFree(RaftReq *req)
{
    TRACE("RaftReqFree: req=%p, req->ctx=%p, req->client=%p", req, req->ctx, req->client);

    switch (req->type) {
        case RR_APPENDENTRIES:
            /* Note: we only free the array of entries but not actual entries, as they
             * are owned by the log and should be freed when the log entry is freed.
             */
            if (req->r.appendentries.msg.entries) {
                int i;
                for (i = 0; i < req->r.appendentries.msg.n_entries; i++) {
                    raft_entry_t *e = req->r.appendentries.msg.entries[i];
                    if (e) {
                        raft_entry_release(e);
                    }
                }
                RedisModule_Free(req->r.appendentries.msg.entries);
                req->r.appendentries.msg.entries = NULL;
            }
            break;
        case RR_REDISCOMMAND:
            if (req->ctx && req->r.redis.cmds.size) {
                RaftRedisCommandArrayFree(&req->r.redis.cmds);
            }
            // TODO: hold a reference from entry so we can disconnect our req
            break;
        case RR_SNAPSHOT:
            RedisModule_FreeString(req->ctx, req->r.snapshot.data);
            break;
        case RR_CLUSTER_JOIN:
            NodeAddrListFree(req->r.cluster_join.addr);
            break;
        case RR_DEBUG:
            switch (req->r.debug.type) {
                case RR_DEBUG_COMPACT:
                    break;
                case RR_DEBUG_NODECFG:
                    if (req->r.debug.d.nodecfg.str) {
                        RedisModule_Free(req->r.debug.d.nodecfg.str);
                    }
                    break;
                case RR_DEBUG_SENDSNAPSHOT:
                    break;
            }
            break;
        case RR_SHARDGROUP_ADD:
            if (req->r.shardgroup_add) {
                ShardGroupFree(req->r.shardgroup_add);
                req->r.shardgroup_add = NULL;
            }
            break;
        case RR_SHARDGROUPS_REPLACE:
            if (req->r.shardgroups_replace.shardgroups != NULL) {
                for (unsigned int i = 0; i < req->r.shardgroups_replace.len; i++) {
                    ShardGroupFree(req->r.shardgroups_replace.shardgroups[i]);
                }
                RedisModule_Free(req->r.shardgroups_replace.shardgroups);
                req->r.shardgroups_replace.shardgroups = NULL;
            }
            break;
        case RR_CONFIG:
            if (req->r.config.argv != NULL) {
                for (int i = 0; i < req->r.config.argc; i++) {
                    RedisModule_FreeString(req->ctx, req->r.config.argv[i]);
                }
                RedisModule_Free(req->r.config.argv);
                req->r.config.argv = NULL;
            }
            break;
    }
    if (req->ctx) {
        RedisModule_FreeThreadSafeContext(req->ctx);
        req->ctx = NULL;

        RedisModule_UnblockClient(req->client, NULL);
    }
    RedisModule_Free(req);
}

RaftReq *RaftReqInit(RedisModuleCtx *ctx, enum RaftReqType type)
{
    RaftReq *req = RedisModule_Calloc(1, sizeof(RaftReq));
    if (ctx != NULL) {
        req->client = RedisModule_BlockClient(ctx, NULL, NULL, NULL, 0);
        req->ctx = RedisModule_GetThreadSafeContext(req->client);
    }
    req->type = type;

    TRACE("RaftReqInit: req=%p, type=%s, client=%p, ctx=%p",
            req, RaftReqTypeStr[req->type], req->client, req->ctx);

    return req;
}

RaftReq *RaftDebugReqInit(RedisModuleCtx *ctx, enum RaftDebugReqType type)
{
    RaftReq *req = RaftReqInit(ctx, RR_DEBUG);
    req->r.debug.type = type;

    return req;
}

/* ------------------------------------ RaftReq Implementation ------------------------------------ */

/*
 * Implementation of specific request types.
 */

void handleTransferLeaderComplete(raft_server_t *raft, raft_transfer_state_e state)
{
    if (!redis_raft.transfer_req) {
        LOG_ERROR("leader transfer update: but no req to correlate it to!");
        return;
    }

    char e[40];
    switch (state) {
        case RAFT_STATE_LEADERSHIP_TRANSFER_EXPECTED_LEADER:
            RedisModule_ReplyWithSimpleString(redis_raft.transfer_req->ctx, "OK");
            break;
        case RAFT_STATE_LEADERSHIP_TRANSFER_UNEXPECTED_LEADER:
            RedisModule_ReplyWithError(redis_raft.transfer_req->ctx, "ERR different node elected leader");
            break;
        case RAFT_STATE_LEADERSHIP_TRANSFER_TIMEOUT:
            RedisModule_ReplyWithError(redis_raft.transfer_req->ctx, "ERR transfer timed out");
            break;
        default:
            snprintf(e, 40,"ERR unknown case: %d", state);
            RedisModule_ReplyWithError(redis_raft.transfer_req->ctx, e);
            break;
    }

    RaftReqFree(redis_raft.transfer_req);
    redis_raft.transfer_req = NULL;
}

<<<<<<< HEAD
void handleRequestVote(RedisRaftCtx *rr, RaftReq *req)
{
    msg_requestvote_response_t response;
=======
void handleTransferLeader(RedisRaftCtx *rr, RaftReq *req)
{
    int err;
>>>>>>> 4699a95a

    if (checkRaftState(rr, req->ctx) == RR_ERROR) {
        goto exit;
    }

<<<<<<< HEAD
    if (raft_recv_requestvote(rr->raft,
                raft_get_node(rr->raft, req->r.requestvote.src_node_id),
                &req->r.requestvote.msg,
                &response) != 0) {
        RedisModule_ReplyWithError(req->ctx, "ERR operation failed"); // TODO: Identify cases
        goto exit;
    }

    RedisModule_ReplyWithArray(req->ctx, 4);
    RedisModule_ReplyWithLongLong(req->ctx, response.prevote);
    RedisModule_ReplyWithLongLong(req->ctx, response.request_term);
    RedisModule_ReplyWithLongLong(req->ctx, response.term);
    RedisModule_ReplyWithLongLong(req->ctx, response.vote_granted);
=======
    if ((err = raft_transfer_leader(rr->raft, req->r.node_to_transfer_leader, 0)) != 0) {
        char e[128];
        switch (err) {
            case RAFT_ERR_NOT_LEADER:
                RedisModule_ReplyWithError(req->ctx, "ERR not leader");
                break;
            case RAFT_ERR_LEADER_TRANSFER_IN_PROGRESS:
                RedisModule_ReplyWithError(req->ctx, "ERR transfer already in progress");
                break;
            case RAFT_ERR_INVALID_NODEID:
                snprintf(e, 128, "ERR invalid node id: %d", req->r.node_to_transfer_leader);
                RedisModule_ReplyWithError(req->ctx, e);
                break;
            default:
                snprintf(e, 128, "ERR unknown error transferring leader: %d", err);
                RedisModule_ReplyWithError(req->ctx, e);
                break;
        }
        goto exit;
    }
    redis_raft.transfer_req = req;
    return;
>>>>>>> 4699a95a

exit:
    RaftReqFree(req);
}

<<<<<<< HEAD
=======
void handleTimeoutNow(RedisRaftCtx *rr, RaftReq *req)
{
    if (checkRaftState(rr, req->ctx) == RR_ERROR) {
        goto exit;
    }

    raft_set_timeout_now(rr->raft);
    RedisModule_ReplyWithSimpleString(req->ctx, "OK");

exit:
    RaftReqFree(req);
}
>>>>>>> 4699a95a

void handleAppendEntries(RedisRaftCtx *rr, RaftReq *req)
{
    msg_appendentries_response_t response;
    int err;

    if (checkRaftState(rr, req->ctx) == RR_ERROR) {
        goto exit;
    }

    if ((err = raft_recv_appendentries(rr->raft,
                raft_get_node(rr->raft, req->r.appendentries.src_node_id),
                &req->r.appendentries.msg,
                &response)) != 0) {
        char msg[128];
        snprintf(msg, sizeof(msg)-1, "operation failed, error %d", err);
        RedisModule_ReplyWithError(req->ctx, msg);
        goto exit;
    }

    RedisModule_ReplyWithArray(req->ctx, 4);
    RedisModule_ReplyWithLongLong(req->ctx, response.term);
    RedisModule_ReplyWithLongLong(req->ctx, response.success);
    RedisModule_ReplyWithLongLong(req->ctx, response.current_idx);
    RedisModule_ReplyWithLongLong(req->ctx, response.msg_id);

exit:
    RaftReqFree(req);
}

static void handleReadOnlyCommand(void *arg, int can_read)
{
    RaftReq *req = arg;

    if (!can_read) {
        RedisModule_ReplyWithError(req->ctx, "TIMEOUT no quorum for read");
        goto exit;
    }

    executeRaftRedisCommandArray(&req->r.redis.cmds, req->ctx, req->ctx);

exit:
    RaftReqFree(req);
}

/* Handle MULTI/EXEC transactions here.
 *
 * If this logic was applied, the request is freeed (if necessary) and the
 * return value is true, indicating no further processing is required.
 * Otherwise, the main handleRedisCommand() flow is applied.
 *
 * 1) On MULTI, we create a RaftRedisCommandArray which will store all
 *    user commands as they are queued.
 * 2) On EXEC, we remove the RaftRedisCommandArray with all queued commands
 *    from multiClientState, place it in the RaftReq and let the rest of the
 *    code handle it.
 * 3) On DISCARD we simply remove the queued commands array.
 *
 * Important notes:
 * 1) Although as a module we don't need to pass MULTI to Redis, we still keep
 *    it in the array, because when processing the array we want to distinguish
 *    between a MULTI with a single command and a non-MULTI scenario.
 * 2) If our RaftReq contains multiple commands, we assume it was received as
 *    a RAFT.ENTRY in which case we need to process it as an EXEC.  That means
 *    we don't need to reply with +OK and multiple +QUEUED, but just process
 *    the commands atomically.  This is common when a follower proxies a batch
 *    of commands to a leader: the follower handles the user interaction and
 *    the leader only handles the execution (when the user issued the final
 *    EXEC).
 *
 * Error handling rules (derived from Redis):
 * 1) MULTI and DISCARD should always succeed.
 * 2) If we encounter errors inside a MULTI context, we need to flag that
 *    transaction as failed but keep going until EXEC/DISCARD.
 * 3) RAFT related state checks can be postponed and evaluated only at the
 *    time of EXEC.
 */

typedef struct MultiState {
    RaftRedisCommandArray cmds;
    bool error;
} MultiState;

static void freeMultiState(MultiState *multiState)
{
    RaftRedisCommandArrayFree(&multiState->cmds);
    RedisModule_Free(multiState);
}

static void freeMultiExecState(unsigned long long client_id)
{

    MultiState *multiState = NULL;

    if (RedisModule_DictDelC(multiClientState, &client_id, sizeof(client_id),
               &multiState) == REDISMODULE_OK) {
       if (multiState) {
           freeMultiState(multiState);
       }
    }
}

static bool handleMultiExec(RedisRaftCtx *rr, RaftReq *req)
{
    unsigned long long client_id = RedisModule_GetClientId(req->ctx);

    /* Get Multi state */
    MultiState *multiState = RedisModule_DictGetC(multiClientState, &client_id, sizeof(client_id), NULL);

    /* Is this a MULTI command? */
    RaftRedisCommand *cmd = req->r.redis.cmds.commands[0];
    size_t cmd_len;
    const char *cmd_str = RedisModule_StringPtrLen(cmd->argv[0], &cmd_len);
    if (req->r.redis.cmds.len == 1 && cmd_len == 5 && !strncasecmp(cmd_str, "MULTI", 5)) {
        if (multiState) {
            RedisModule_ReplyWithError(req->ctx, "ERR MULTI calls can not be nested");
        } else {
            multiState = RedisModule_Calloc(sizeof(MultiState), 1);
            RedisModule_DictSetC(multiClientState, &client_id, sizeof(client_id), multiState);

            /* We put the MULTI as the first command in the array, as we still need to
             * distinguish single-MULTI array from a single command.
             */
            RaftRedisCommandArrayMove(&multiState->cmds, &req->r.redis.cmds);

            RedisModule_ReplyWithSimpleString(req->ctx, "OK");
        }

        RaftReqFree(req);
        return true;
    }

    if (cmd_len == 4 && !strncasecmp(cmd_str, "EXEC", 4)) {
        if (!multiState) {
            RedisModule_ReplyWithError(req->ctx, "ERR EXEC without MULTI");
            RaftReqFree(req);
            return true;
        }

        int ctx_flags = RedisModule_GetContextFlags(req->ctx);

        /* Check if we can execute:
         * 1) No errors in the transaction so far;
         * 2) No dirty watch.
         */
        if (multiState->error) {
            RedisModule_ReplyWithError(req->ctx, "EXECABORT Transaction discarded because of previous errors.");
            RaftReqFree(req);
            req = NULL;
        } else if (ctx_flags & REDISMODULE_CTX_FLAGS_MULTI_DIRTY) {
            RedisModule_ReplyWithNull(req->ctx);
            RaftReqFree(req);
            req = NULL;
        } else {
            /* Just swap our commands with the EXEC command and proceed. */
            RaftRedisCommandArrayFree(&req->r.redis.cmds);
            RaftRedisCommandArrayMove(&req->r.redis.cmds, &multiState->cmds);
        }

        RedisModule_DictDelC(multiClientState, &client_id, sizeof(client_id), NULL);
        freeMultiState(multiState);
        return req == NULL;
    }

    if (cmd_len == 7 && !strncasecmp(cmd_str, "DISCARD", 7)) {
        if (!multiState) {
            RedisModule_ReplyWithError(req->ctx, "ERR DISCARD without MULTI");
        } else {
            RedisModule_DictDelC(multiClientState, &client_id, sizeof(client_id), NULL);
            freeMultiState(multiState);

            RedisModule_ReplyWithSimpleString(req->ctx, "OK");
        }

        RaftReqFree(req);
        return true;
    }

    /* Are we in MULTI? */
    if (multiState) {
        /* We have to detct commands that are unsupported or must not be intercepted,
         * and reject the transaction.
         */
        unsigned int cmd_flags = CommandSpecGetAggregateFlags(&req->r.redis.cmds, 0);

        if (cmd_flags & CMD_SPEC_UNSUPPORTED) {
            RedisModule_ReplyWithError(req->ctx, "ERR not supported by RedisRaft");
            multiState->error = 1;
        } else if (cmd_flags & CMD_SPEC_DONT_INTERCEPT) {
            RedisModule_ReplyWithError(req->ctx, "ERR not supported by RedisRaft inside MULTI/EXEC");
            multiState->error = 1;
        } else {
            RaftRedisCommandArrayMove(&multiState->cmds, &req->r.redis.cmds);
            RedisModule_ReplyWithSimpleString(req->ctx, "QUEUED");
        }

        RaftReqFree(req);
        return true;
    }

    return false;
}

void handleInfoCommand(RedisRaftCtx *rr, RaftReq *req)
{
    RedisModuleCallReply *reply;
    RaftRedisCommand *cmd = req->r.redis.cmds.commands[0];

    /* Skip "INFO" string */
    int argc = cmd->argc - 1;
    RedisModuleString **argv = cmd->argc == 1 ? NULL : &cmd->argv[1];

    enterRedisModuleCall();
    reply = RedisModule_Call(req->ctx, "INFO", "v", argv, argc);
    exitRedisModuleCall();

    size_t info_len;
    const char *info = RedisModule_CallReplyStringPtr(reply, &info_len);

    char *pos = strstr(info, "cluster_enabled:0");
    if (pos) {
        /* Always return cluster_enabled:1 */
        *(pos + strlen("cluster_enabled:")) = '1';
    }

    RedisModule_ReplyWithStringBuffer(req->ctx, info, info_len);
    RedisModule_FreeCallReply(reply);
    RaftReqFree(req);
}

/* Handle interception of Redis commands that have a different
 * implementation in RedisRaft.
 *
 * This is logically similar to handleMultiExec but implemented
 * separately for readability purposes.
 *
 * Currently intercepted commands:
 * - CLUSTER
 * - INFO
 *
 * Returns true if the command was intercepted, in which case the RaftReq has
 * been replied to and freed.
 */

static bool handleInterceptedCommands(RedisRaftCtx *rr, RaftReq *req)
{
    const char _cmd_cluster[] = "CLUSTER";
    const char _cmd_info[] = "INFO";
    RaftRedisCommand *cmd = req->r.redis.cmds.commands[0];
    size_t cmd_len;
    const char *cmd_str = RedisModule_StringPtrLen(cmd->argv[0], &cmd_len);

    if (cmd_len == sizeof(_cmd_cluster) - 1 &&
        !strncasecmp(cmd_str, _cmd_cluster, sizeof(_cmd_cluster) - 1)) {
            handleClusterCommand(rr, req);
            return true;
    }

    if (cmd_len == sizeof(_cmd_info) - 1 &&
        !strncasecmp(cmd_str, _cmd_info, sizeof(_cmd_info) - 1)) {
            handleInfoCommand(rr, req);
            return true;
    }

    return false;
}

/* When sharding is enabled, handle sharding aspects before processing
 * the request:
 *
 * 1. Compute hash slot of all associated keys and validate there's no cross-slot
 *    violation.
 * 2. Update the request's hash_slot for future reference.
 * 3. If the hash slot is associated with a foreign ShardGroup, perform a redirect.
 * 4. If the hash slot is not mapped, produce a CLUSTERDOWN error.
 */

static RRStatus handleSharding(RedisRaftCtx *rr, RaftReq *req)
{
    int slot;
    RaftRedisCommandArray *cmds = &req->r.redis.cmds;

    if (computeHashSlotOrReplyError(rr, req->ctx, cmds, &slot) != RR_OK) {
        return RR_ERROR;
    }

    /* If command has no keys, continue */
    if (slot == -1) {
        return RR_OK;
    }

    /* Make sure hash slot is mapped and handled locally. */
    ShardGroup *sg = rr->sharding_info->stable_slots_map[slot];
    if (!sg) {
        RedisModule_ReplyWithError(req->ctx, "CLUSTERDOWN Hash slot is not served");
        return RR_ERROR;
    }

    /* If accessing a foreign shardgroup, issue a redirect. We use round-robin
     * to all nodes to compensate for the fact we do not have an up-to-date knowledge
     * of who the leader is and whether or not some configuration has changed since
     * last refresh (when refresh is implemented, in the future).
     */
    if (!sg->local) {
        if (sg->next_redir >= sg->nodes_num) {
            sg->next_redir = 0;
        }
        replyRedirect(req->ctx, slot, &sg->nodes[sg->next_redir++].addr);
        return RR_ERROR;
    }

    return RR_OK;
}

void handleRedisCommand(RedisRaftCtx *rr,RaftReq *req)
{
    Node *leader_proxy = NULL;

    /* MULTI/EXEC bundling takes place only if we have a single command. If we have multiple
     * commands we've received this as a RAFT.ENTRY input and bundling, probably through a
     * proxy, and bundling was done before.
     */
    if (req->r.redis.cmds.len == 1) {
        if (handleMultiExec(rr, req)) {
            return;
        }
    }

    /* Check that we're part of a boostrapped cluster and not in the middle of joining
     * or loading data.
     */
    if (checkRaftState(rr, req->ctx) == RR_ERROR) {
        goto exit;
    }

    /* Handle intercepted commands. We do this also on non-leader nodes or if we don't
     * have a leader, so it's up to the commands to check these conditions if they have to.
     */
    if (handleInterceptedCommands(rr, req)) {
        return;
    }

    /* When we're in cluster mode, go through handleSharding. This will perform
     * hash slot validation and return an error / redirection if necessary. We do this
     * before checkLeader() to avoid multiple redirect hops.
     */
    if (rr->config->sharding && handleSharding(rr, req) != RR_OK) {
        goto exit;
    }

    /* Confirm that we're the leader and handle redirect or proxying if not. */
    if (checkLeader(rr, req->ctx, rr->config->follower_proxy ? &leader_proxy : NULL) == RR_ERROR) {
        goto exit;
    }

    /* Proxy */
    if (leader_proxy) {
        if (ProxyCommand(rr, req, leader_proxy) != RR_OK) {
            RedisModule_ReplyWithError(req->ctx, "NOTLEADER Failed to proxy command");
            goto exit;
        }
        return;
    }

    /* Handle the special case of read-only commands here: if quroum reads
     * are enabled schedule the request to be processed when we have a guarantee
     * we're still a leader. Otherwise, just process the reads.
     *
     * Normally we can expect a single command in the request, unless it is a
     * MULTI/EXEC transaction in which case all queued commands are handled at once.
     */
    unsigned int cmd_flags = CommandSpecGetAggregateFlags(&req->r.redis.cmds, CMD_SPEC_WRITE);
    if (cmd_flags & CMD_SPEC_UNSUPPORTED) {
        RedisModule_ReplyWithError(req->ctx, "ERR not supported by RedisRaft");
        goto exit;
    } else if (cmd_flags & CMD_SPEC_READONLY && !(cmd_flags & CMD_SPEC_WRITE)) {
        if (rr->config->quorum_reads) {
            raft_queue_read_request(rr->raft, handleReadOnlyCommand, req);
        } else {
            handleReadOnlyCommand(req, 1);
        }
        return;
    }

    raft_entry_t *entry = RaftRedisCommandArraySerialize(&req->r.redis.cmds);
    entry->id = rand();
    entry->type = RAFT_LOGTYPE_NORMAL;
    entryAttachRaftReq(rr, entry, req);
    int e = raft_recv_entry(rr->raft, entry, &req->r.redis.response);
    if (e != 0) {
        replyRaftError(req->ctx, e);
        entryDetachRaftReq(rr, entry);
        raft_entry_release(entry);
        goto exit;
    }

    raft_entry_release(entry);

    /* Unless applied by raft_apply_all() (and freed by it), the request
     * is pending so we don't free it or unblock the client.
     */
    return;

exit:
    RaftReqFree(req);
}

void handleInfo(RedisRaftCtx *rr, RaftReq *req)
{
    size_t slen = 1024;
    char *s = RedisModule_Calloc(1, slen);
    const char* role;

    if (!rr->raft) {
        role = "-";
    } else {
        switch (raft_get_state(rr->raft)) {
            case RAFT_STATE_FOLLOWER:
                role = "follower";
                break;
            case RAFT_STATE_LEADER:
                role = "leader";
                break;
            case RAFT_STATE_PRECANDIDATE:
                role = "pre-candidate";
                break;
            case RAFT_STATE_CANDIDATE:
                role = "candidate";
                break;
            default:
                role = "(none)";
                break;
        }
    }

    raft_node_t *me = rr->raft ? raft_get_my_node(rr->raft) : NULL;
    s = catsnprintf(s, &slen,
            "# RedisRaft\r\n"
            "redisraft_version:%s\r\n"
            "redisraft_git_sha1:%s\r\n"
            "\r\n"
            "# Raft\r\n"
            "dbid:%s\r\n"
            "node_id:%d\r\n"
            "state:%s\r\n"
            "role:%s\r\n"
            "is_voting:%s\r\n"
            "leader_id:%d\r\n"
            "current_term:%ld\r\n"
            "num_nodes:%d\r\n"
            "num_voting_nodes:%d\r\n",
            REDISRAFT_VERSION,
            REDISRAFT_GIT_SHA1,
            rr->snapshot_info.dbid,
            rr->config->id,
            getStateStr(rr),
            role,
            me ? (raft_node_is_voting(raft_get_my_node(rr->raft)) ? "yes" : "no") : "-",
            rr->raft ? raft_get_leader_id(rr->raft) : -1,
            rr->raft ? raft_get_current_term(rr->raft) : 0,
            rr->raft ? raft_get_num_nodes(rr->raft) : 0,
            rr->raft ? raft_get_num_voting_nodes(rr->raft) : 0);

    int i;
    long long now = RedisModule_Milliseconds();
    int num_nodes = rr->raft ? raft_get_num_nodes(rr->raft) : 0;
    for (i = 0; i < num_nodes; i++) {
        raft_node_t *rnode = raft_get_node_from_idx(rr->raft, i);
        Node *node = raft_node_get_udata(rnode);
        if (!node) {
            continue;
        }

        s = catsnprintf(s, &slen,
                "node%d:id=%d,state=%s,voting=%s,addr=%s,port=%d,last_conn_secs=%lld,conn_errors=%lu,conn_oks=%lu\r\n",
                i, node->id, ConnGetStateStr(node->conn),
                raft_node_is_voting(rnode) ? "yes" : "no",
                node->addr.host, node->addr.port,
                node->conn->last_connected_time ? (now - node->conn->last_connected_time)/1000 : -1,
                node->conn->connect_errors, node->conn->connect_oks);
    }

    s = catsnprintf(s, &slen,
            "\r\n# Log\r\n"
            "log_entries:%ld\r\n"
            "current_index:%ld\r\n"
            "commit_index:%ld\r\n"
            "last_applied_index:%ld\r\n"
            "file_size:%lu\r\n"
            "cache_memory_size:%lu\r\n"
            "cache_entries:%lu\r\n"
            "client_attached_entries:%lu\r\n"
            "fsync_count:%"PRIu64"\r\n"
            "fsync_max_microseconds:%"PRIu64"\r\n"
            "fsync_avg_microseconds:%"PRIu64"\r\n",
            rr->raft ? raft_get_log_count(rr->raft) : 0,
            rr->raft ? raft_get_current_idx(rr->raft) : 0,
            rr->raft ? raft_get_commit_idx(rr->raft) : 0,
            rr->raft ? raft_get_last_applied_idx(rr->raft) : 0,
            rr->log ? rr->log->file_size : 0,
            rr->logcache ? rr->logcache->entries_memsize : 0,
            rr->logcache ? rr->logcache->len : 0,
            rr->client_attached_entries,
            rr->log ? rr->log->fsync_count : 0,
            rr->log ? rr->log->fsync_max : 0,
            rr->log ? rr->log->fsync_count ?
                        (rr->log->fsync_total / rr->log->fsync_count) : 0 : 0);

    s = catsnprintf(s, &slen,
            "\r\n# Snapshot\r\n"
            "snapshot_in_progress:%s\r\n"
            "snapshots_loaded:%lu\r\n"
            "snapshots_created:%lu\r\n",
            rr->snapshot_in_progress ? "yes" : "no",
            rr->snapshots_loaded,
            rr->snapshots_created);

    s = catsnprintf(s, &slen,
            "\r\n# Clients\r\n"
            "clients_in_multi_state:%"PRIu64"\r\n"
            "proxy_reqs:%llu\r\n"
            "proxy_failed_reqs:%llu\r\n"
            "proxy_failed_responses:%llu\r\n"
            "proxy_outstanding_reqs:%ld\r\n",
            RedisModule_DictSize(multiClientState),
            rr->proxy_reqs,
            rr->proxy_failed_reqs,
            rr->proxy_failed_responses,
            rr->proxy_outstanding_reqs);

    RedisModule_ReplyWithStringBuffer(req->ctx, s, strlen(s));
    RedisModule_Free(s);

    RaftReqFree(req);
}

void handleClusterInit(RedisRaftCtx *rr, RaftReq *req)
{
    if (checkRaftNotLoading(rr, req->ctx) == RR_ERROR) {
        goto exit;
    }

    if (rr->state != REDIS_RAFT_UNINITIALIZED) {
        RedisModule_ReplyWithError(req->ctx, "ERR Already cluster member");
        goto exit;
    }

    if (initCluster(req->ctx, rr, rr->config, req->r.cluster_init.id) == RR_ERROR) {
        RedisModule_ReplyWithError(req->ctx, "ERR Failed to initialize, check logs");
        goto exit;
    }

    char reply[RAFT_DBID_LEN+5];
    snprintf(reply, sizeof(reply) - 1, "OK %s", rr->snapshot_info.dbid);

    rr->state = REDIS_RAFT_UP;
    RedisModule_ReplyWithSimpleString(req->ctx, reply);

    LOG_INFO("Raft Cluster initialized, node id: %d, dbid: %s", rr->config->id, rr->snapshot_info.dbid);
exit:
    RaftReqFree(req);
}

void HandleClusterJoinCompleted(RedisRaftCtx *rr, RaftReq *req)
{
    /* Initialize Raft log.  We delay this operation as we want to create the log
     * with the proper dbid which is only received now.
     */

    rr->log = RaftLogCreate(rr->config->raft_log_filename, rr->snapshot_info.dbid,
            rr->snapshot_info.last_applied_term, rr->snapshot_info.last_applied_idx,
            rr->config);
    if (!rr->log) {
        PANIC("Failed to initialize Raft log");
    }

    AddBasicLocalShardGroup(rr);

    initRaftLibrary(rr);

    /* Create our own node */
    raft_node_t *self = raft_add_non_voting_node(rr->raft, NULL, rr->config->id, 1);
    if (!self) {
        PANIC("Failed to initialize raft_node");
    }

    initSnapshotTransferData(rr);

    rr->state = REDIS_RAFT_UP;

    RedisModule_ReplyWithSimpleString(req->ctx, "OK");
    RaftReqFree(req);
}

void handleClientDisconnect(RedisRaftCtx *rr, RaftReq *req)
{
    freeMultiExecState(req->r.client_disconnect.client_id);
    RaftReqFree(req);
}

static void handleDebugNodeCfg(RedisRaftCtx *rr, RaftReq *req)
{
    char *saveptr = NULL;
    char *tok;

    raft_node_t *node = raft_get_node(rr->raft, req->r.debug.d.nodecfg.id);
    if (!node) {
        RedisModule_ReplyWithError(req->ctx, "ERR node does not exist");
        goto exit;
    }

    tok = strtok_r(req->r.debug.d.nodecfg.str, " ", &saveptr);
    while (tok != NULL) {
        if (!strcasecmp(tok, "+voting")) {
            raft_node_set_voting(node, 1);
            raft_node_set_voting_committed(node, 1);
        } else if (!strcasecmp(tok, "-voting")) {
            raft_node_set_voting(node, 0);
            raft_node_set_voting_committed(node, 0);
        } else if (!strcasecmp(tok, "+active")) {
            raft_node_set_active(node, 1);
        } else if (!strcasecmp(tok, "-active")) {
            raft_node_set_active(node, 0);
        } else {
            RedisModule_ReplyWithError(req->ctx, "ERR invalid nodecfg option specified");
            goto exit;
        }
        tok = strtok_r(NULL, " ", &saveptr);
    }

    RedisModule_ReplyWithSimpleString(req->ctx, "OK");

exit:
    RaftReqFree(req);
}

static void handleDebugSendSnapshot(RedisRaftCtx *rr, RaftReq *req)
{
    raft_node_t *node = raft_get_node(rr->raft, req->r.debug.d.nodecfg.id);
    if (!node) {
        RedisModule_ReplyWithError(req->ctx, "ERR node does not exist");
        goto exit;
    }

    if (req->r.debug.d.nodecfg.id == raft_get_nodeid(rr->raft)) {
        RedisModule_ReplyWithError(req->ctx, "ERR leader cannot send snapshot to itself");
        goto exit;
    }

    raft_node_set_next_idx(node, raft_get_snapshot_last_idx(rr->raft));

    RedisModule_ReplyWithSimpleString(req->ctx, "OK");

exit:
    RaftReqFree(req);
}

void handleDebug(RedisRaftCtx *rr, RaftReq *req)
{
    switch (req->r.debug.type) {
        case RR_DEBUG_COMPACT:
            rr->debug_req = req;

            if (initiateSnapshot(rr) != RR_OK) {
                LOG_VERBOSE("RAFT.DEBUG COMPACT requested but failed.");
                RedisModule_ReplyWithError(req->ctx, "ERR operation failed, nothing to compact?");
                rr->debug_req = NULL;
                RaftReqFree(req);
            }
            break;
        case RR_DEBUG_NODECFG:
            handleDebugNodeCfg(rr, req);
            break;
        case RR_DEBUG_SENDSNAPSHOT:
            handleDebugSendSnapshot(rr, req);
            break;
        default:
            assert(0);
    }
}

/* Apply a SHARDGROUP Add and Update log entries by deserializing the payload and
 * updating the in-memory shardgroup configuration.
 *
 * If the entry holds a user_data pointing to a RaftReq, this implies we're
 * applying an operation performed by a local client (vs. one received from
 * persisted log, or through AppendEntries). In that case, we also need to
 * generate the reply as the client is blocked waiting for it.
 */
void applyShardGroupChange(RedisRaftCtx *rr, raft_entry_t *entry)
{
    RRStatus ret;

    ShardGroup *sg;

    if ((sg = ShardGroupDeserialize(entry->data, entry->data_len)) == NULL) {
        LOG_ERROR("Failed to deserialize ADD_SHARDGROUP payload: [%.*s]",
                entry->data_len, entry->data);
        return;
    }

    switch (entry->type) {
        case RAFT_LOGTYPE_ADD_SHARDGROUP:
            if ((ret = ShardingInfoAddShardGroup(rr, sg)) != RR_OK)
                LOG_ERROR("Failed to add a shardgroup");
            break;
        case RAFT_LOGTYPE_UPDATE_SHARDGROUP:
            if ((ret = ShardingInfoUpdateShardGroup(rr, sg)) != RR_OK)
                LOG_ERROR("Failed to update shardgroup");
            break;
        default:
            PANIC("Unknown entry type %d", entry->type);
            break;
    }

    /* If we have an attached client, handle the reply */
    if (entry->user_data) {
        RaftReq *req = entry->user_data;
        if (ret == RR_OK) {
            RedisModule_ReplyWithSimpleString(req->ctx, "OK");
        } else {
            RedisModule_ReplyWithError(req->ctx, "ERR Invalid ShardGroup Update");
        }
        RaftReqFree(req);

        entry->user_data = NULL;
    }
}

void replaceShardGroups(RedisRaftCtx *rr, raft_entry_t *entry)
{
    // 1. reset sharding info
    ShardingInfo *si = rr->sharding_info;

    if (si->shard_group_map != NULL) {
        RedisModuleDictIter *iter = RedisModule_DictIteratorStartC(si->shard_group_map, "^", NULL, 0);

        char *key;
        size_t key_len;
        ShardGroup *data;

        while ((key = RedisModule_DictNextC(iter, &key_len, (void **) &data)) != NULL) {
            ShardGroupFree(data);
        }
        RedisModule_DictIteratorStop(iter);
        RedisModule_FreeDict(rr->ctx, si->shard_group_map);
        si->shard_group_map = NULL;
    }

    si->shard_groups_num = 0;

    si->shard_group_map = RedisModule_CreateDict(rr->ctx);
    for (int i = 0; i <= REDIS_RAFT_HASH_MAX_SLOT; i++) {
        si->stable_slots_map[i] = NULL;
        si->importing_slots_map[i] = NULL;
        si->migrating_slots_map[i] = NULL;
    }

    /* 2. iterate over payloads
     * payload structure
     * "# shard groups:payload1 len:payload1:....:payload n len:payload n:"
     */
    char *payload = entry->data;

    char *nl = strchr(payload, '\n');
    char *endptr;
    size_t num_payloads = strtoul(payload, &endptr, 10);
    RedisModule_Assert(endptr == nl);
    payload = nl + 1;

    for (int i = 0; i < num_payloads; i++) {
        nl = strchr(payload, '\n');
        size_t payload_len = strtoul(payload, &endptr, 10);
        RedisModule_Assert(endptr == nl);
        payload = nl + 1;

        ShardGroup *sg;
        if ((sg = ShardGroupDeserialize(payload, payload_len)) == NULL) {
            LOG_ERROR("Failed to deserialize shardgroup payload: [%.*s]", (int) payload_len, payload);
            return;
        }

        /* local cluster has an empty string sg.id */
        if (!strncmp(sg->id, rr->log->dbid, RAFT_DBID_LEN)) {
            sg->local = true;
        }

        RedisModule_Assert(ShardingInfoAddShardGroup(rr, sg) == RR_OK);
        payload += payload_len + 1;
    }

    /* If we have an attached client, handle the reply */
    if (entry->user_data) {
        RaftReq *req = entry->user_data;

        RedisModule_ReplyWithSimpleString(req->ctx, "OK");
        RaftReqFree(req);

        entry->user_data = NULL;
    }
}

/* Handle adding of ShardGroup.
 * FIXME: Currently this is done locally, should instead create a
 * custom Raft log entry which calls addShardGroup when applied only.
 */
void handleShardGroupAdd(RedisRaftCtx *rr, RaftReq *req)
{
    /* Must be done on a leader */
    if (checkRaftState(rr, req->ctx) == RR_ERROR ||
        checkLeader(rr, req->ctx, NULL) == RR_ERROR) {
        goto exit;
    }

    /* Validate now before pushing this as a log entry. */
    if (ShardingInfoValidateShardGroup(rr, req->r.shardgroup_add) != RR_OK) {
        RedisModule_ReplyWithError(req->ctx, "ERR invalid shardgroup configuration. Consult the logs for more info.");
        goto exit;
    }

    if (ShardGroupAppendLogEntry(rr, req->r.shardgroup_add,
                                 RAFT_LOGTYPE_ADD_SHARDGROUP, req) == RR_ERROR) goto exit;

    return;

exit:
    RedisModule_ReplyWithError(req->ctx, "failed, please check logs.");
    RaftReqFree(req);
}

void handleShardGroupsReplace(RedisRaftCtx *rr, RaftReq *req)
{
    /* Must be done on a leader */
    if (checkRaftState(rr, req->ctx) == RR_ERROR ||
        checkLeader(rr, req->ctx, NULL) == RR_ERROR) {
        goto exit;
    }

    if (ShardGroupsAppendLogEntry(rr, req->r.shardgroups_replace.len, req->r.shardgroups_replace.shardgroups,
                                 RAFT_LOGTYPE_REPLACE_SHARDGROUPS, req) == RR_ERROR) {
        RedisModule_ReplyWithError(req->ctx, "failed, please check logs.");
        goto exit;
    }

    /* wait till return till after update is applied */
    return;

exit:
    RaftReqFree(req);
}

/* Handles RAFT.SHARDGROUP GET which includes:
 * - Description of the local cluster as a shardgroup, including all nodes
 * - Description of remote shardgroups as last tracked.
 */

void handleShardGroupGet(RedisRaftCtx *rr, RaftReq *req)
{
    /* Must be done on a leader */
    if (checkRaftState(rr, req->ctx) == RR_ERROR ||
        checkLeader(rr, req->ctx, NULL) == RR_ERROR) {
        goto exit;
    }

    ShardGroup *sg = getShardGroupById(rr, rr->log->dbid);
    /* 2 arrays
     * 1. slot ranges -> each element is a 3 element array start/end/type
     * 2. nodes -> each element is a 2 element array id/address
     */
    RedisModule_ReplyWithArray(req->ctx, 3);
    RedisModule_ReplyWithCString(req->ctx, redis_raft.snapshot_info.dbid);
    RedisModule_ReplyWithArray(req->ctx, sg->slot_ranges_num);
    for(int i = 0; i < sg->slot_ranges_num; i++) {
        ShardGroupSlotRange *sr = &sg->slot_ranges[i];
        RedisModule_ReplyWithArray(req->ctx, 3);
        RedisModule_ReplyWithLongLong(req->ctx, sr->start_slot);
        RedisModule_ReplyWithLongLong(req->ctx, sr->end_slot);
        RedisModule_ReplyWithLongLong(req->ctx, sr->type);
    }

    RedisModule_ReplyWithArray(req->ctx, REDISMODULE_POSTPONED_ARRAY_LEN);
    int node_count = 0;
    for (int i = 0; i < raft_get_num_nodes(rr->raft); i++) {
        raft_node_t *raft_node = raft_get_node_from_idx(rr->raft, i);
        if (!raft_node_is_active(raft_node))
            continue;

        NodeAddr *addr = NULL;
        if (raft_node == raft_get_my_node(rr->raft)) {
            addr = &rr->config->addr;
        } else {
            Node *node = raft_node_get_udata(raft_node);
            if (!node) continue;

            addr = &node->addr;
        }

        node_count++;
        RedisModule_ReplyWithArray(req->ctx, 2);
        char node_id[RAFT_SHARDGROUP_NODEID_LEN+1];
        snprintf(node_id, sizeof(node_id), "%s%08x", rr->log->dbid, raft_node_get_id(raft_node));
        RedisModule_ReplyWithStringBuffer(req->ctx, node_id, strlen(node_id));

        char addrstr[512];
        snprintf(addrstr, sizeof(addrstr), "%s:%u", addr->host, addr->port);
        RedisModule_ReplyWithStringBuffer(req->ctx, addrstr, strlen(addrstr));

    }
    RedisModule_ReplySetArrayLength(req->ctx, node_count);
exit:
    RaftReqFree(req);
}

void handleNodeShutdown(RedisRaftCtx *rr, RaftReq *req)
{
    if (req->r.node_shutdown.id != raft_get_nodeid(rr->raft)) {
        LOG_ERROR("Received invalid nodeshutdown message with id : %d.",
                  req->r.node_shutdown.id);
        return;
    }

    RaftReqFree(req);
    shutdownAfterRemoval(rr);
}

void handleConfig(RedisRaftCtx *rr, RaftReq *req)
{
    size_t cmd_len;
    const char *cmd = RedisModule_StringPtrLen(req->r.config.argv[1], &cmd_len);

    if (!strncasecmp(cmd, "SET", cmd_len)) {
        handleConfigSet(rr, req->ctx, req->r.config.argv, req->r.config.argc);
    } else if (!strncasecmp(cmd, "GET", cmd_len)) {
        handleConfigGet(req->ctx, rr->config, req->r.config.argv, req->r.config.argc);
    }

    RaftReqFree(req);
}

/* Callback for fsync thread. This will be triggerred by fsync thread but will
 * be called by Redis thread. */
void handleFsyncCompleted(void *result)
{
    FsyncThreadResult *rs = result;
    RedisRaftCtx *rr = &redis_raft;

    rr->log->fsync_count++;
    rr->log->fsync_total += rs->time;
    rr->log->fsync_max = MAX(rs->time, rr->log->fsync_max);

    int e = raft_flush(rr->raft, rs->fsync_index);
    if (e == RAFT_ERR_SHUTDOWN) {
        shutdownAfterRemoval(rr);
    }
    RedisModule_Assert(e == 0);

    RedisModule_Free(rs);
}

/* Redis thread callback, called just before Redis main thread goes to sleep,
 * e.g epoll_wait(). At this point, we've read all new network messages for this
 * event loop iteration. We can trigger new appendentries messages for the new
 * entries and check for committing/applying new entries. */
void handleBeforeSleep(RedisRaftCtx *rr)
{
    raft_index_t flushed = 0;

    if (rr->state != REDIS_RAFT_UP) {
        return;
    }

    if (!raft_is_leader(rr->raft)) {
        return;
    }

    raft_index_t next = raft_get_index_to_sync(rr->raft);
    if (next > 0) {
        fflush(rr->log->file);

        if (rr->config->raft_log_fsync) {
            /* Trigger async fsync() for the current index */
            fsyncThreadAddTask(&rr->fsyncThread, fileno(rr->log->file), next);
        } else {
            /* Skipping fsync(), we can just update the sync'd index. */
            flushed = next;
        }
    }

    int e = raft_flush(rr->raft, flushed);
    if (e == RAFT_ERR_SHUTDOWN) {
        shutdownAfterRemoval(rr);
    }
    RedisModule_Assert(e == 0);
}<|MERGE_RESOLUTION|>--- conflicted
+++ resolved
@@ -1379,79 +1379,6 @@
     RaftReqFree(redis_raft.transfer_req);
     redis_raft.transfer_req = NULL;
 }
-
-<<<<<<< HEAD
-void handleRequestVote(RedisRaftCtx *rr, RaftReq *req)
-{
-    msg_requestvote_response_t response;
-=======
-void handleTransferLeader(RedisRaftCtx *rr, RaftReq *req)
-{
-    int err;
->>>>>>> 4699a95a
-
-    if (checkRaftState(rr, req->ctx) == RR_ERROR) {
-        goto exit;
-    }
-
-<<<<<<< HEAD
-    if (raft_recv_requestvote(rr->raft,
-                raft_get_node(rr->raft, req->r.requestvote.src_node_id),
-                &req->r.requestvote.msg,
-                &response) != 0) {
-        RedisModule_ReplyWithError(req->ctx, "ERR operation failed"); // TODO: Identify cases
-        goto exit;
-    }
-
-    RedisModule_ReplyWithArray(req->ctx, 4);
-    RedisModule_ReplyWithLongLong(req->ctx, response.prevote);
-    RedisModule_ReplyWithLongLong(req->ctx, response.request_term);
-    RedisModule_ReplyWithLongLong(req->ctx, response.term);
-    RedisModule_ReplyWithLongLong(req->ctx, response.vote_granted);
-=======
-    if ((err = raft_transfer_leader(rr->raft, req->r.node_to_transfer_leader, 0)) != 0) {
-        char e[128];
-        switch (err) {
-            case RAFT_ERR_NOT_LEADER:
-                RedisModule_ReplyWithError(req->ctx, "ERR not leader");
-                break;
-            case RAFT_ERR_LEADER_TRANSFER_IN_PROGRESS:
-                RedisModule_ReplyWithError(req->ctx, "ERR transfer already in progress");
-                break;
-            case RAFT_ERR_INVALID_NODEID:
-                snprintf(e, 128, "ERR invalid node id: %d", req->r.node_to_transfer_leader);
-                RedisModule_ReplyWithError(req->ctx, e);
-                break;
-            default:
-                snprintf(e, 128, "ERR unknown error transferring leader: %d", err);
-                RedisModule_ReplyWithError(req->ctx, e);
-                break;
-        }
-        goto exit;
-    }
-    redis_raft.transfer_req = req;
-    return;
->>>>>>> 4699a95a
-
-exit:
-    RaftReqFree(req);
-}
-
-<<<<<<< HEAD
-=======
-void handleTimeoutNow(RedisRaftCtx *rr, RaftReq *req)
-{
-    if (checkRaftState(rr, req->ctx) == RR_ERROR) {
-        goto exit;
-    }
-
-    raft_set_timeout_now(rr->raft);
-    RedisModule_ReplyWithSimpleString(req->ctx, "OK");
-
-exit:
-    RaftReqFree(req);
-}
->>>>>>> 4699a95a
 
 void handleAppendEntries(RedisRaftCtx *rr, RaftReq *req)
 {
