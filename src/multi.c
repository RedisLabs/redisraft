--- conflicted
+++ resolved
@@ -51,16 +51,6 @@
     size_t cmd_len;
     const char *cmd_str = RedisModule_StringPtrLen(cmd->argv[0], &cmd_len);
 
-<<<<<<< HEAD
-    if (cmd_len == 6 && !strncasecmp(cmd_str, "ASKING", 6)) {
-        /* TODO: will have to be > 2 in future with migration_session_key value in asking for argv[2] */
-        if (cmd->argc > 1) {
-            cmd_str = RedisModule_StringPtrLen(cmd->argv[1], &cmd_len);
-        }
-    }
-
-=======
->>>>>>> 3a4500a7
     if (cmd_len == 5 && !strncasecmp(cmd_str, "MULTI", 5)) {
         if (clientState->multi_state.active) {
             RedisModule_ReplyWithError(ctx, "ERR MULTI calls can not be nested");
