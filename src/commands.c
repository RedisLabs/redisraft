/*
 * This file is part of RedisRaft.
 *
 * Copyright (c) 2021 Redis Ltd.
 *
 * RedisRaft is licensed under the Redis Source Available License (RSAL).
 */
/* ------------------------------------ Command Classification ------------------------------------ */

#include <string.h>
#include <strings.h>
#include <ctype.h>
#include "redisraft.h"

static RedisModuleDict *commandSpecDict = NULL;

RRStatus CommandSpecInit(RedisModuleCtx *ctx, RedisRaftConfig *config)
{
    static CommandSpec commands[] = {
            /* Core Redis Commands */
            { "get",                    CMD_SPEC_READONLY },
            { "strlen",                 CMD_SPEC_READONLY },
            { "exists",                 CMD_SPEC_READONLY },
            { "getbit",                 CMD_SPEC_READONLY },
            { "getrange",               CMD_SPEC_READONLY },
            { "substr",                 CMD_SPEC_READONLY },
            { "mget",                   CMD_SPEC_READONLY },
            { "llen",                   CMD_SPEC_READONLY },
            { "lindex",                 CMD_SPEC_READONLY },
            { "lrange",                 CMD_SPEC_READONLY },
            { "scard",                  CMD_SPEC_READONLY },
            { "sismember",              CMD_SPEC_READONLY },
            { "srandmember",            CMD_SPEC_READONLY | CMD_SPEC_RANDOM },
            { "sinter",                 CMD_SPEC_READONLY | CMD_SPEC_SORT_REPLY },
            { "sunion",                 CMD_SPEC_READONLY | CMD_SPEC_SORT_REPLY },
            { "sdiff",                  CMD_SPEC_READONLY | CMD_SPEC_SORT_REPLY },
            { "smembers",               CMD_SPEC_READONLY | CMD_SPEC_SORT_REPLY },
            { "sscan",                  CMD_SPEC_READONLY | CMD_SPEC_RANDOM },
            { "zrange",                 CMD_SPEC_READONLY },
            { "zrangebyscore",          CMD_SPEC_READONLY },
            { "zrevrangebyscore",       CMD_SPEC_READONLY },
            { "zrangebylex",            CMD_SPEC_READONLY },
            { "zrevrangebylex",         CMD_SPEC_READONLY },
            { "zcount",                 CMD_SPEC_READONLY },
            { "zlexcount",              CMD_SPEC_READONLY },
            { "zrevrange",              CMD_SPEC_READONLY },
            { "zcard",                  CMD_SPEC_READONLY },
            { "zscore",                 CMD_SPEC_READONLY },
            { "zrank",                  CMD_SPEC_READONLY },
            { "zrevrank",               CMD_SPEC_READONLY },
            { "zscan",                  CMD_SPEC_READONLY | CMD_SPEC_RANDOM },
            { "hmget",                  CMD_SPEC_READONLY },
            { "hlen",                   CMD_SPEC_READONLY },
            { "hstrlen",                CMD_SPEC_READONLY },
            { "hkeys",                  CMD_SPEC_READONLY | CMD_SPEC_SORT_REPLY },
            { "hvals",                  CMD_SPEC_READONLY | CMD_SPEC_SORT_REPLY },
            { "hgetall",                CMD_SPEC_READONLY | CMD_SPEC_SORT_REPLY },
            { "hexists",                CMD_SPEC_READONLY },
            { "hscan",                  CMD_SPEC_READONLY | CMD_SPEC_RANDOM },
            { "randomkey",              CMD_SPEC_READONLY | CMD_SPEC_RANDOM },
            { "keys",                   CMD_SPEC_READONLY | CMD_SPEC_SORT_REPLY },
            { "scan",                   CMD_SPEC_READONLY | CMD_SPEC_RANDOM },
            { "dbsize",                 CMD_SPEC_READONLY },
            { "ttl",                    CMD_SPEC_READONLY | CMD_SPEC_RANDOM },
            { "pttl",                   CMD_SPEC_READONLY | CMD_SPEC_RANDOM },
            { "expiretime",             CMD_SPEC_READONLY | CMD_SPEC_RANDOM },
            { "pexiretime",             CMD_SPEC_READONLY | CMD_SPEC_RANDOM },
            { "time",                   CMD_SPEC_DONT_INTERCEPT | CMD_SPEC_RANDOM },
            { "bitcount",               CMD_SPEC_READONLY },
            { "georadius_ro",           CMD_SPEC_READONLY },
            { "georadiusbymember_ro",   CMD_SPEC_READONLY },
            { "geohash",                CMD_SPEC_READONLY },
            { "geopos",                 CMD_SPEC_READONLY },
            { "geodist",                CMD_SPEC_READONLY },
            { "pfcount",                CMD_SPEC_READONLY },
            { "spop",                   CMD_SPEC_RANDOM },
            { "zrandmember",            CMD_SPEC_RANDOM },
            { "hrandfield",             CMD_SPEC_RANDOM },
            { "sync",                   CMD_SPEC_UNSUPPORTED },
            { "psync",                  CMD_SPEC_UNSUPPORTED },
            { "reset",                  CMD_SPEC_UNSUPPORTED },
            { "bgrewriteaof",           CMD_SPEC_UNSUPPORTED },
            { "slaveof",                CMD_SPEC_UNSUPPORTED },
            { "replicaof",              CMD_SPEC_UNSUPPORTED },
            { "debug",                  CMD_SPEC_UNSUPPORTED },
            { "watch",                  CMD_SPEC_UNSUPPORTED },
            { "unwatch",                CMD_SPEC_UNSUPPORTED },
            { "save",                   CMD_SPEC_UNSUPPORTED },
            { "bgsave",                 CMD_SPEC_UNSUPPORTED },
            /* Blocking commands not supported */
            { "brpop",                  CMD_SPEC_UNSUPPORTED },
            { "brpoplpush",             CMD_SPEC_UNSUPPORTED },
            { "blmove",                 CMD_SPEC_UNSUPPORTED },
            { "blpop",                  CMD_SPEC_UNSUPPORTED },
            { "blmpop",                 CMD_SPEC_UNSUPPORTED },
            { "bzpopmin",               CMD_SPEC_UNSUPPORTED },
            { "bzpopmax",               CMD_SPEC_UNSUPPORTED },
            { "bzmpop",                 CMD_SPEC_UNSUPPORTED },
            /* Stream commands not supported */
            { "xadd",                   CMD_SPEC_UNSUPPORTED | CMD_SPEC_RANDOM },
            { "xrange",                 CMD_SPEC_UNSUPPORTED },
            { "xrevrange",              CMD_SPEC_UNSUPPORTED },
            { "xlen",                   CMD_SPEC_UNSUPPORTED },
            { "xread",                  CMD_SPEC_UNSUPPORTED },
            { "xreadgroup",             CMD_SPEC_UNSUPPORTED },
            { "xgroup",                 CMD_SPEC_UNSUPPORTED },
            { "xsetid",                 CMD_SPEC_UNSUPPORTED },
            { "xack",                   CMD_SPEC_UNSUPPORTED | CMD_SPEC_RANDOM },
            { "xpending",               CMD_SPEC_UNSUPPORTED | CMD_SPEC_RANDOM },
            { "xclaim",                 CMD_SPEC_UNSUPPORTED | CMD_SPEC_RANDOM },
            { "xautoclaim",             CMD_SPEC_UNSUPPORTED | CMD_SPEC_RANDOM },
            { "xinfo",                  CMD_SPEC_UNSUPPORTED },
            { "xdel",                   CMD_SPEC_UNSUPPORTED },
            { "xtrim",                  CMD_SPEC_UNSUPPORTED | CMD_SPEC_RANDOM },
            /* Admin commands - bypassed */
            { "auth",                   CMD_SPEC_DONT_INTERCEPT },
            { "ping",                   CMD_SPEC_DONT_INTERCEPT },
            { "hello",                  CMD_SPEC_DONT_INTERCEPT },
            { "module",                 CMD_SPEC_DONT_INTERCEPT },
            { "client",                 CMD_SPEC_DONT_INTERCEPT },
            { "config",                 CMD_SPEC_DONT_INTERCEPT },
            { "monitor",                CMD_SPEC_DONT_INTERCEPT },
            { "command",                CMD_SPEC_DONT_INTERCEPT },
            { "shutdown",               CMD_SPEC_DONT_INTERCEPT },
            { "quit",                   CMD_SPEC_DONT_INTERCEPT },
            { "subscribe",              CMD_SPEC_DONT_INTERCEPT },
            { "psubscribe",             CMD_SPEC_DONT_INTERCEPT },
            { "unsubscribe",            CMD_SPEC_DONT_INTERCEPT },
            { "punsubscribe",           CMD_SPEC_DONT_INTERCEPT },
            { "publish",                CMD_SPEC_DONT_INTERCEPT },
            { "pubsub",                 CMD_SPEC_DONT_INTERCEPT },
            { "slowlog",                CMD_SPEC_DONT_INTERCEPT },
            { "acl",                    CMD_SPEC_DONT_INTERCEPT },

            /* RedisRaft Commands */
            { "raft",                         CMD_SPEC_DONT_INTERCEPT },
            { "raft.entry",                   CMD_SPEC_DONT_INTERCEPT },
            { "raft.config",                  CMD_SPEC_DONT_INTERCEPT },
            { "raft.cluster",                 CMD_SPEC_DONT_INTERCEPT },
            { "raft.shardgroup",              CMD_SPEC_DONT_INTERCEPT },
            { "raft.node",                    CMD_SPEC_DONT_INTERCEPT },
            { "raft.ae",                      CMD_SPEC_DONT_INTERCEPT },
            { "raft.requestvote",             CMD_SPEC_DONT_INTERCEPT },
            { "raft.snapshot",                CMD_SPEC_DONT_INTERCEPT },
            { "raft.debug",                   CMD_SPEC_DONT_INTERCEPT },
            { "raft.nodeshutdown",            CMD_SPEC_DONT_INTERCEPT },
            { "raft.transfer_leader",         CMD_SPEC_DONT_INTERCEPT },
            { "raft.timeout_now",             CMD_SPEC_DONT_INTERCEPT },
            { "raft._sort_reply",             CMD_SPEC_DONT_INTERCEPT },
            { "raft._reject_random_command",  CMD_SPEC_DONT_INTERCEPT },
            { "raft.import",                  CMD_SPEC_DONT_INTERCEPT },
            { "raft.scan",                    CMD_SPEC_READONLY },
            { NULL,0 }
    };

    commandSpecDict = RedisModule_CreateDict(ctx);
    for (int i = 0; commands[i].name != NULL; i++) {
        if (RedisModule_DictSetC(commandSpecDict, commands[i].name,
            strlen(commands[i].name), &commands[i]) != REDISMODULE_OK) {
                RedisModule_FreeDict(ctx, commandSpecDict);
                return RR_ERROR;
        }
    }

    if (config->ignored_commands) {
        char *temp = RedisModule_Strdup(config->ignored_commands);
        char *tok = strtok(temp, ",");
        while (tok != NULL) {
            CommandSpec * dont_intercept = RedisModule_Alloc(sizeof(CommandSpec));
            dont_intercept->name = RedisModule_Strdup(tok);
            dont_intercept->flags = CMD_SPEC_DONT_INTERCEPT;

            if (RedisModule_DictSetC(commandSpecDict, tok,
                                     strlen(tok), dont_intercept) != REDISMODULE_OK) {
                RedisModule_Free(temp);
                return RR_ERROR;
            }
            tok = strtok(NULL, ",");
        }
        RedisModule_Free(temp);
    }

    return RR_OK;
}

/* Look up the specified command in the command spec table and return the
 * CommandSpec associated with it, or NULL.
 */
const CommandSpec *CommandSpecGet(const RedisModuleString *cmd)
{
    size_t cmd_len;
    const char *cmd_str = RedisModule_StringPtrLen(cmd, &cmd_len);
    char buf[64];
    char *lcmd = buf;

    if (cmd_len > sizeof(buf)) {
        lcmd = RedisModule_Alloc(cmd_len);
    }

    for (size_t i = 0; i < cmd_len; i++) {
        lcmd[i] = (char) tolower(cmd_str[i]);
    }

    CommandSpec *cs = RedisModule_DictGetC(commandSpecDict, lcmd, cmd_len, NULL);
    if (lcmd != buf) {
        RedisModule_Free(lcmd);
    }

    return cs;
}

/* For a given RaftRedisCommandArray, return a flags value that represents
 * the aggregate flags of all commands. If a command is not listed in the
 * command table, use default_flags.
 */
unsigned int CommandSpecGetAggregateFlags(RaftRedisCommandArray *array, unsigned int default_flags)
{
    unsigned int flags = 0;
    for (int i = 0; i < array->len; i++) {
        /* we get the flag for the command that is asking, not the asking */
        RedisModuleString * cmd = array->commands[i]->argv[0];
<<<<<<< HEAD
        size_t cmd_len;
        const char * cmd_str = RedisModule_StringPtrLen(cmd, &cmd_len);

        if (!strncasecmp("asking", cmd_str, cmd_len)) {
            if (array->commands[i]->argc > 1) {
                cmd = array->commands[i]->argv[1];
            } else {
                /* necessary to protect/ignore a bare "asking" command */
                continue;
            }
        }

=======
>>>>>>> 3a4500a7
        const CommandSpec *cs = CommandSpecGet(cmd);
        if (cs) {
            flags |= cs->flags;
        } else {
            flags |= default_flags;
        }
    }

    return flags;
}<|MERGE_RESOLUTION|>--- conflicted
+++ resolved
@@ -219,21 +219,6 @@
     for (int i = 0; i < array->len; i++) {
         /* we get the flag for the command that is asking, not the asking */
         RedisModuleString * cmd = array->commands[i]->argv[0];
-<<<<<<< HEAD
-        size_t cmd_len;
-        const char * cmd_str = RedisModule_StringPtrLen(cmd, &cmd_len);
-
-        if (!strncasecmp("asking", cmd_str, cmd_len)) {
-            if (array->commands[i]->argc > 1) {
-                cmd = array->commands[i]->argv[1];
-            } else {
-                /* necessary to protect/ignore a bare "asking" command */
-                continue;
-            }
-        }
-
-=======
->>>>>>> 3a4500a7
         const CommandSpec *cs = CommandSpecGet(cmd);
         if (cs) {
             flags |= cs->flags;
