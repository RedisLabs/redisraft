/*
 * Copyright Redis Ltd. 2022 - present
 * Licensed under your choice of the Redis Source Available License 2.0 (RSALv2) or
 * the Server Side Public License v1 (SSPLv1).
 */

#include "redisraft.h"

#include <string.h>

static bool validSlotMigrationSessionKey(RedisRaftCtx *rr, unsigned int slot, unsigned long long migration_session_key)
{
    /* validSlot will have already validated that slot is importing */
    ShardGroup *sg = rr->sharding_info->importing_slots_map[slot];

    for (unsigned int i = 0; i < sg->slot_ranges_num; i++) {
        ShardGroupSlotRange *sr = &sg->slot_ranges[i];
        if (sr->start_slot <= slot && sr->end_slot >= slot) {
            if (sr->migration_session_key == migration_session_key) {
                LOG_VERBOSE("migration_session keys matched");
                return true;
            } else {
                LOG_VERBOSE("migration_session keys didn't match, got %llu expected %llu", migration_session_key, sr->migration_session_key);
                return false;
            }
        }
    }

    LOG_VERBOSE("didn't find shardgroup slot range for this");
    return false;
}

static bool validSlotTerm(RedisRaftCtx *rr, unsigned int slot, raft_term_t term)
{
    ShardingInfo *si = rr->sharding_info;

    if (si->max_importing_term[slot] <= term) {
        si->max_importing_term[slot] = term;
        return true;
    }

    return false;
}

static bool validSlot(RedisRaftCtx *rr, unsigned int slot)
{
    ShardGroup *sg = rr->sharding_info->importing_slots_map[slot];

    if (sg && sg->local) {
        return true;
    }

    return false;
}

void importKeys(RedisRaftCtx *rr, raft_entry_t *entry, RaftReq *req)
{
    RedisModule_Assert(entry->type == RAFT_LOGTYPE_IMPORT_KEYS);

    ImportKeys import_keys = {0};
    int ret = RaftRedisDeserializeImport(&import_keys, entry->data, entry->data_len);
    RedisModule_Assert(ret == RR_OK);
    RedisModule_Assert(import_keys.num_keys > 0);

    // FIXME: validate no cross slot migration at append time
    unsigned int slot = keyHashSlotRedisString(import_keys.key_names[0]);

    if (!validSlot(rr, slot)) {
        if (req) {
            RedisModule_ReplyWithError(req->ctx, "ERR not an importing slot");
        }
        goto exit;
    }

    if (!validSlotMigrationSessionKey(rr, slot, import_keys.migration_session_key)) {
        LOG_DEBUG("ignoring import keys as incorrect migration session key");
        if (req) {
            RedisModule_ReplyWithError(req->ctx, "ERR invalid migration_session_key");
        }
        goto exit;
    }

    if (!validSlotTerm(rr, slot, import_keys.term)) {
        /* this is expected situation (suspended old leader) */
        LOG_DEBUG("ignoring import keys as old term");
        if (req) {
            RedisModule_ReplyWithError(req->ctx, "ERR invalid term");
        }
        goto exit;
    }

    /* 2  'static' strings need for restore command */
    RedisModuleString *zero = RedisModule_CreateString(rr->ctx, "0", strlen("0"));                /* ttl of zero */
    RedisModuleString *replace = RedisModule_CreateString(rr->ctx, "REPLACE", strlen("REPLACE")); /* overwrite on import */

    for (size_t i = 0; i < import_keys.num_keys; i++) {
        RedisModuleString *temp[4];
        temp[0] = import_keys.key_names[i];
        temp[1] = zero;
        temp[2] = import_keys.key_serialized[i];
        temp[3] = replace;

        enterRedisModuleCall();
        RedisModuleCallReply *reply = RedisModule_Call(rr->ctx, "restore", "v", temp, 4);
        exitRedisModuleCall();
        RedisModule_Assert(reply != NULL);

        if (RedisModule_CallReplyType(reply) == REDISMODULE_REPLY_ERROR) {
            size_t err_len;
            const char *err = RedisModule_CallReplyStringPtr(reply, &err_len);
            LOG_WARNING("importKeys: restore failed with %.*s", (int) err_len, err);
            RedisModule_Assert(RedisModule_CallReplyType(reply) != REDISMODULE_REPLY_ERROR);
        }
        RedisModule_FreeCallReply(reply);
    }

    RedisModule_FreeString(rr->ctx, zero);
    RedisModule_FreeString(rr->ctx, replace);

    if (req) {
        RedisModule_ReplyWithSimpleString(req->ctx, "OK");
    }

exit:
    if (req) {
        entryDetachRaftReq(rr, entry);
        RaftReqFree(req);
    }
    FreeImportKeys(&import_keys);
}

/* RAFT.IMPORT <term> <session key> key0_name key0_serialization ... keyN_name keyN_serialization
 * Imports the keys and their values while validating via term and session key that import is valid
 * Reply:
 *   +OK upon success
 */
int cmdRaftImport(RedisModuleCtx *ctx, RedisModuleString **argv, int argc)
{
    RedisRaftCtx *rr = &redis_raft;

    if (checkRaftState(rr, ctx) == RR_ERROR) {
        return REDISMODULE_OK;
    }

    /* argc must be at least 5, for 3 static args (cmd/migration_session_key/term) + 2 for 1 key
     * and must be odd, due to 2 args needed for each key
     */
    if (argc < 5 || (argc % 2) == 0) {
        RedisModule_WrongArity(ctx);
        return REDISMODULE_OK;
    }

    long long term;
    if (RedisModule_StringToLongLong(argv[1], &term) == REDISMODULE_ERR) {
        RedisModule_ReplyWithError(ctx, "ERR failed to parse raft term");
        return REDISMODULE_OK;
    }

    long long migration_session_key;
    if (RedisModule_StringToLongLong(argv[2], &migration_session_key) == REDISMODULE_ERR) {
        RedisModule_ReplyWithError(ctx, "ERR failed to parse import migration session key");
        return REDISMODULE_OK;
    }

    RaftReq *req = RaftReqInit(ctx, RR_IMPORT_KEYS);
    req->r.import_keys.term = (raft_term_t) term;
    req->r.import_keys.migration_session_key = migration_session_key;

    int num_keys = (argc - 3) / 2;
    req->r.import_keys.num_keys = num_keys;
    req->r.import_keys.key_names = RedisModule_Calloc(num_keys, sizeof(RedisModuleString *));
    req->r.import_keys.key_serialized = RedisModule_Calloc(num_keys, sizeof(RedisModuleString *));

    for (int i = 0; i < num_keys; i++) {
        req->r.import_keys.key_names[i] = RedisModule_HoldString(rr->ctx, argv[3 + (i * 2)]);
        req->r.import_keys.key_serialized[i] = RedisModule_HoldString(rr->ctx, argv[3 + (i * 2) + 1]);
    }

    raft_entry_t *entry = RaftRedisSerializeImport(&req->r.import_keys);
    entry->id = rand();
    entry->type = RAFT_LOGTYPE_IMPORT_KEYS;

    int e = RedisRaftRecvEntry(rr, entry, req);
    if (e != 0) {
        replyRaftError(req->ctx, NULL, e);
        goto fail;
    }

    return REDISMODULE_OK;

fail:
    RaftReqFree(req);
    return REDISMODULE_OK;
}

static void raftAppendRaftUnlockDeleteEntry(RedisRaftCtx *rr, RaftReq *req)
{
    if (rr->config.migration_debug == DEBUG_MIGRATION_EMULATE_UNLOCK_FAILED) {
        RedisModule_ReplyWithError(req->ctx, "ERR Unable to unlock/delete migrated keys, try again");
        RaftReqFree(req);
        return;
    }

    raft_entry_t *entry = RaftRedisLockKeysSerialize(req->r.migrate_keys.keys, req->r.migrate_keys.num_keys);
    entry->id = rand();
    entry->type = RAFT_LOGTYPE_DELETE_UNLOCK_KEYS;

    int e = RedisRaftRecvEntry(rr, entry, req);
    if (e != 0) {
        replyRaftError(req->ctx, "Unable to unlock/delete migrated keys, try again", e);
        goto error;
    }

    /* Unless applied by raft_apply_all() (and freed by it), the request
     * is pending so we don't free it or unblock the client.
     */
    return;

error:
    RaftReqFree(req);
}

static void transferKeysResponse(redisAsyncContext *c, void *r, void *privdata)
{
    Connection *conn = privdata;
    JoinLinkState *state = ConnGetPrivateData(conn);
    RedisRaftCtx *rr = ConnGetRedisRaftCtx(conn);
    RaftReq *req = state->req;

    redisReply *reply = r;

    if (!reply) {
        ConnMarkDisconnected(conn);
        RedisModule_ReplyWithError(req->ctx, "ERR connection dropped importing keys into remote cluster, try again");
        RaftReqFree(req);
    } else if (reply->type == REDIS_REPLY_ERROR) {
        ConnAsyncTerminate(conn);
<<<<<<< HEAD
        replyError(req->ctx, "RAFT.IMPORT failed: %.*s", (int) reply->len, reply->str);
=======
        replyWithFormatErrorString(req->ctx, "ERR RAFT.IMPORT failed: %.*s", (int) reply->len, reply->str);
>>>>>>> 77ad0d0c
        RaftReqFree(req);
    } else if (reply->type != REDIS_REPLY_STATUS || reply->len != 2 || strncmp(reply->str, "OK", 2) != 0) {
        ConnAsyncTerminate(conn);
        replyError(req->ctx, "ERR received unexpected response from remote cluster, type = %d (wanted %d), len = %ld, response = %.*s", reply->type, REDIS_REPLY_STATUS, reply->len, (int) reply->len, reply->str);
        RaftReqFree(req);
    } else {
        /* SUCCESS */
        ConnAsyncTerminate(conn);
        raftAppendRaftUnlockDeleteEntry(rr, req);
    }

    redisAsyncDisconnect(c);
}

static void transferKeys(Connection *conn)
{
    RedisRaftCtx *rr = ConnGetRedisRaftCtx(conn);
    JoinLinkState *state = ConnGetPrivateData(conn);
    RaftReq *req = state->req;

    /* Connection is not good?  Terminate and continue */
    if (!ConnIsConnected(conn)) {
        return;
    }

    if (rr->config.migration_debug == DEBUG_MIGRATION_EMULATE_IMPORT_FAILED) {
        ConnAsyncTerminate(conn);
        RedisModule_ReplyWithError(req->ctx, "ERR failed to submit RAFT.IMPORT command, try again");
        RaftReqFree(req);
        return;
    }

    /* raft.import term migration_session_key <key1_name> <key1_serialized> ... <keyn_name> <keyn_serialized> */
    int argc = 3 + (req->r.migrate_keys.num_serialized_keys * 2);
    char **argv = RedisModule_Calloc(argc, sizeof(char *));
    size_t *argv_len = RedisModule_Calloc(argc, sizeof(size_t));

    argv[0] = RedisModule_Strdup("RAFT.IMPORT");
    argv_len[0] = strlen("RAFT.IMPORT");
    argv[1] = RedisModule_Alloc(32);
    int n = snprintf(argv[1], 32, "%ld", req->r.migrate_keys.migrate_term);
    argv_len[1] = n;
    argv[2] = RedisModule_Alloc(32);
    n = snprintf(argv[2], 32, "%llu", req->r.migrate_keys.migration_session_key);
    argv_len[2] = n;

    for (size_t i = 0; i < req->r.migrate_keys.num_keys; i++) {
        if (req->r.migrate_keys.keys_serialized[i] == NULL) {
            continue;
        }

        size_t key_len;
        const char *key = RedisModule_StringPtrLen(req->r.migrate_keys.keys[i], &key_len);
        argv[3 + (i * 2)] = RedisModule_Strdup(key);
        argv_len[3 + (i * 2)] = key_len;

        size_t str_len;
        const char *str = RedisModule_StringPtrLen(req->r.migrate_keys.keys_serialized[i], &str_len);
        argv[3 + (i * 2) + 1] = RedisModule_Alloc(str_len);
        memcpy(argv[3 + (i * 2) + 1], str, str_len);
        argv_len[3 + (i * 2) + 1] = str_len;
    }

    if (redisAsyncCommandArgv(ConnGetRedisCtx(conn), transferKeysResponse, conn, argc, (const char **) argv, argv_len) != REDIS_OK) {
        RedisModule_ReplyWithError(req->ctx, "ERR failed to submit RAFT.IMPORT command, try again");
        redisAsyncDisconnect(ConnGetRedisCtx(conn));
        ConnMarkDisconnected(conn);
        RaftReqFree(req);
    }

    for (int i = 0; i < argc; i++) {
        RedisModule_Free(argv[i]);
    }
    RedisModule_Free(argv);
    RedisModule_Free(argv_len);
}

static RRStatus getMigrationSessionKey(RedisRaftCtx *rr, RaftReq *req, unsigned long long *migration_session_key)
{
    RedisModuleString *key = req->r.migrate_keys.keys[0];
    unsigned int slot = keyHashSlotRedisString(key);

    ShardGroup *sg = rr->sharding_info->migrating_slots_map[slot];
    for (unsigned int i = 0; i < sg->slot_ranges_num; i++) {
        ShardGroupSlotRange *sr = &sg->slot_ranges[i];
        if (sr->start_slot <= slot && sr->end_slot >= slot) {
            *migration_session_key = sr->migration_session_key;
            return RR_OK;
        }
    }

    return RR_ERROR;
}

void MigrateKeys(RedisRaftCtx *rr, RaftReq *req)
{
    if (rr->config.migration_debug == DEBUG_MIGRATION_EMULATE_CONNECT_FAILED) {
        RedisModule_ReplyWithError(req->ctx, "ERR failed to connect to import cluster, try again");
        goto exit;
    }

    ShardGroup *sg = GetShardGroupById(rr, req->r.migrate_keys.shard_group_id);
    if (sg == NULL) {
        RedisModule_ReplyWithError(req->ctx, "ERR couldn't resolve shardgroup id");
        goto exit;
    }
    req->r.migrate_keys.migrate_term = raft_get_current_term(rr->raft);
    if (getMigrationSessionKey(rr, req, &req->r.migrate_keys.migration_session_key) != RR_OK) {
        RedisModule_ReplyWithError(req->ctx, "ERR failed to retrieve migration session key");
        goto exit;
    }

    for (size_t i = 0; i < req->r.migrate_keys.num_keys; i++) {
        RedisModuleString *key = req->r.migrate_keys.keys[i];

        if (RedisModule_KeyExists(req->ctx, key)) {
            req->r.migrate_keys.num_serialized_keys++;

            enterRedisModuleCall();
            RedisModuleCallReply *reply = RedisModule_Call(rr->ctx, "DUMP", "s", key);
            exitRedisModuleCall();

            if (!reply || RedisModule_CallReplyType(reply) != REDISMODULE_REPLY_STRING) {
                RedisModule_ReplyWithError(req->ctx, "ERR serializing keys for migration failed");
                if (reply) {
                    LOG_WARNING("unexpected response type = %d", RedisModule_CallReplyType(reply));
                    RedisModule_FreeCallReply(reply);
                }
                goto exit;
            }

            req->r.migrate_keys.keys_serialized[i] = RedisModule_CreateStringFromCallReply(reply);
            RedisModule_FreeCallReply(reply);
        }
    }

    /* nothing to migrate, return quickly */
    if (req->r.migrate_keys.num_serialized_keys == 0) {
        RedisModule_ReplyWithCString(req->ctx, "OK");
        goto exit;
    }

    JoinLinkState *state = RedisModule_Calloc(1, sizeof(*state));
    for (unsigned int i = 0; i < sg->nodes_num; i++) {
        LOG_VERBOSE("MigrateKeys: adding %s:%d", sg->nodes[i].addr.host, sg->nodes[i].addr.port);
        NodeAddrListAddElement(&state->addr, &sg->nodes[i].addr);
    }

    state->type = "migrate";
    state->connect_callback = transferKeys;
    state->start = time(NULL);
    state->req = req;

    char *username = req->r.migrate_keys.auth_username;
    char *password = req->r.migrate_keys.auth_password;
    state->conn = ConnCreate(rr, state, joinLinkIdleCallback, joinLinkFreeCallback, username, password);
    return;

exit:
    RaftReqFree(req);
}<|MERGE_RESOLUTION|>--- conflicted
+++ resolved
@@ -235,11 +235,7 @@
         RaftReqFree(req);
     } else if (reply->type == REDIS_REPLY_ERROR) {
         ConnAsyncTerminate(conn);
-<<<<<<< HEAD
-        replyError(req->ctx, "RAFT.IMPORT failed: %.*s", (int) reply->len, reply->str);
-=======
-        replyWithFormatErrorString(req->ctx, "ERR RAFT.IMPORT failed: %.*s", (int) reply->len, reply->str);
->>>>>>> 77ad0d0c
+        replyError(req->ctx, "ERR RAFT.IMPORT failed: %.*s", (int) reply->len, reply->str);
         RaftReqFree(req);
     } else if (reply->type != REDIS_REPLY_STATUS || reply->len != 2 || strncmp(reply->str, "OK", 2) != 0) {
         ConnAsyncTerminate(conn);
