/*
 * This file is part of RedisRaft.
 *
 * Copyright (c) 2020-2021 Redis Ltd.
 *
 * RedisRaft is licensed under the Redis Source Available License (RSAL).
 */

#include "redisraft.h"

#include "entrycache.h"

#include <dlfcn.h>
#include <inttypes.h>
#include <stdlib.h>
#include <string.h>
#include <strings.h>

RedisModuleCtx *redisraft_log_ctx = NULL;

int redisraft_trace = TRACE_OFF;
int redisraft_loglevel = LOG_LEVEL_NOTICE;

const char *redisraft_loglevels[] = {
    REDISMODULE_LOGLEVEL_DEBUG,
    REDISMODULE_LOGLEVEL_VERBOSE,
    REDISMODULE_LOGLEVEL_NOTICE,
    REDISMODULE_LOGLEVEL_WARNING,
};

int redisraft_loglevel_enums[] = {
    LOG_LEVEL_DEBUG,
    LOG_LEVEL_VERBOSE,
    LOG_LEVEL_NOTICE,
    LOG_LEVEL_WARNING,
    LOG_LEVEL_COUNT,
};

RedisRaftCtx redis_raft = {0};

/* This is needed for newer pthread versions to properly link and work */
#ifdef LINUX
void *__dso_handle;
#endif

#define VALID_NODE_ID(x) ((x) > 0)

static void redirectCommand(RedisRaftCtx *rr, RedisModuleCtx *ctx, Node *leader);
static void handleNonLeaderCommand(RedisRaftCtx *rr, RedisModuleCtx *ctx, Node *leader, RaftRedisCommandArray *cmds);

/* Parse a node address from a RedisModuleString */
static RRStatus getNodeAddrFromArg(RedisModuleCtx *ctx, RedisModuleString *arg, NodeAddr *addr)
{
    size_t node_addr_len;
    const char *node_addr_str = RedisModule_StringPtrLen(arg, &node_addr_len);
    if (!NodeAddrParse(node_addr_str, node_addr_len, addr)) {
        RedisModule_ReplyWithError(ctx, "invalid node address");
        return RR_ERROR;
    }

    return RR_OK;
}

/* RAFT.NODE ADD [id] [address:port]
 *   Add a new node to the cluster.  The [id] can be an explicit non-zero value,
 *   or zero to let the cluster choose one.
 * Reply:
 *   -NOCLUSTER ||
 *   -LOADING ||
 *   -CLUSTERDOWN ||
 *   -MOVED <slot> <addr>:<port> ||
 *   *2
 *   :<new node id>
 *   :<dbid>
 *
 * RAFT.NODE REMOVE [id]
 *   Remove an existing node from the cluster.
 * Reply:
 *   -NOCLUSTER ||
 *   -LOADING ||
 *   -CLUSTERDOWN ||
 *   -MOVED <slot> <addr>:<port> ||
 *   +OK
 */
static int cmdRaftNode(RedisModuleCtx *ctx, RedisModuleString **argv, int argc)
{
    RedisRaftCtx *rr = &redis_raft;

    if (argc < 2) {
        RedisModule_WrongArity(ctx);
        return REDISMODULE_OK;
    }

    if (checkRaftState(rr, ctx) == RR_ERROR) {
        return REDISMODULE_OK;
    }

    if (!raft_is_leader(rr->raft)) {
        Node *leader = getLeaderNodeOrReply(rr, ctx);
        if (leader) {
            redirectCommand(rr, ctx, leader);
        }
        return REDISMODULE_OK;
    }

    size_t cmd_len;
    const char *cmd = RedisModule_StringPtrLen(argv[1], &cmd_len);

    if (!strncasecmp(cmd, "ADD", cmd_len)) {
        if (argc != 4) {
            RedisModule_WrongArity(ctx);
            return REDISMODULE_OK;
        }

        /* Validate node id */
        long long node_id;
        if (RedisModule_StringToLongLong(argv[2], &node_id) != REDISMODULE_OK ||
            (node_id && !VALID_NODE_ID(node_id))) {
            RedisModule_ReplyWithError(ctx, "invalid node id");
            return REDISMODULE_OK;
        }

        if (hasNodeIdBeenUsed(rr, (raft_node_id_t) node_id)) {
            RedisModule_ReplyWithError(ctx, "node id has already been used in this cluster");
            return REDISMODULE_OK;
        }

        if (node_id == 0) {
            node_id = makeRandomNodeId(rr);
        }

        RaftCfgChange cfg = {
            .id = (raft_node_id_t) node_id,
        };

        /* Parse address */
        if (getNodeAddrFromArg(ctx, argv[3], &cfg.addr) == RR_ERROR) {
            /* Error already produced */
            return REDISMODULE_OK;
        }

        raft_entry_resp_t resp;
        RaftReq *req = RaftReqInit(ctx, RR_CFGCHANGE_ADDNODE);

        raft_entry_req_t *entry = raft_entry_new(sizeof(cfg));
        entry->id = rand();
        entry->type = RAFT_LOGTYPE_ADD_NONVOTING_NODE;
        memcpy(entry->data, &cfg, sizeof(cfg));
        entryAttachRaftReq(rr, entry, req);

        int e = raft_recv_entry(rr->raft, entry, &resp);
        if (e != 0) {
            entryDetachRaftReq(rr, entry);
            replyRaftError(req->ctx, e);
            raft_entry_release(entry);
            RaftReqFree(req);
            return REDISMODULE_OK;
        }

        raft_entry_release(entry);

    } else if (!strncasecmp(cmd, "REMOVE", cmd_len)) {
        if (argc != 3) {
            RedisModule_WrongArity(ctx);
            return REDISMODULE_OK;
        }

        long long node_id;
        if (RedisModule_StringToLongLong(argv[2], &node_id) != REDISMODULE_OK ||
            !VALID_NODE_ID(node_id)) {
            RedisModule_ReplyWithError(ctx, "invalid node id");
            return REDISMODULE_OK;
        }

        /* Validate it exists */
        if (!raft_get_node(rr->raft, (raft_node_id_t) node_id)) {
            RedisModule_ReplyWithError(ctx, "node id does not exist");
            return REDISMODULE_OK;
        }

        RaftCfgChange cfg = {
            .id = (raft_node_id_t) node_id,
        };

        raft_entry_resp_t resp;
        RaftReq *req = RaftReqInit(ctx, RR_CFGCHANGE_REMOVENODE);

        raft_entry_req_t *entry = raft_entry_new(sizeof(cfg));
        entry->id = rand();
        entry->type = RAFT_LOGTYPE_REMOVE_NODE;
        memcpy(entry->data, &cfg, sizeof(cfg));
        entryAttachRaftReq(rr, entry, req);

        int e = raft_recv_entry(rr->raft, entry, &resp);
        if (e != 0) {
            entryDetachRaftReq(rr, entry);
            replyRaftError(req->ctx, e);
            raft_entry_release(entry);
            RaftReqFree(req);
            return REDISMODULE_OK;
        }

        raft_entry_release(entry);

        /* Special case, we are the only node and our node has been removed */
        if (cfg.id == raft_get_nodeid(rr->raft) &&
            raft_get_num_voting_nodes(rr->raft) == 0) {
            shutdownAfterRemoval(rr);
        }
    } else {
        RedisModule_ReplyWithError(ctx, "RAFT.NODE supports ADD / REMOVE only");
    }

    return REDISMODULE_OK;
}

/* RAFT.TRANSFER_LEADER [target_node_id]
  *   Attempt to transfer raft cluster leadership to targeted node
 * Reply:
 *   -NOCLUSTER ||
 *   -LOADING ||
 *   -ERR
 *   +OK
 */
static int cmdRaftTransferLeader(RedisModuleCtx *ctx, RedisModuleString **argv, int argc)
{
    RedisRaftCtx *rr = &redis_raft;
    raft_node_id_t target = RAFT_NODE_ID_NONE;

    if (argc > 2) {
        RedisModule_WrongArity(ctx);
        return REDISMODULE_OK;
    }

    if (argc == 2) {
        if (RedisModuleStringToInt(argv[1], &target) == REDISMODULE_ERR) {
            RedisModule_ReplyWithError(ctx, "invalid target node id");
            return REDISMODULE_OK;
        }
    }

    if (checkRaftState(rr, ctx) == RR_ERROR) {
        return REDISMODULE_OK;
    }

    int err = raft_transfer_leader(rr->raft, target, 0);
    if (err != 0) {
        replyRaftError(ctx, err);
        return REDISMODULE_OK;
    }

    rr->transfer_req = RaftReqInit(ctx, RR_TRANSFER_LEADER);

    return REDISMODULE_OK;
}

/* RAFT.TIMEOUT_NOW
 *   instruct this node to force an election
 * Reply:
 *   -NOCLUSTER ||
 *   -LOADING ||
 *   +OK
 */
static int cmdRaftTimeoutNow(RedisModuleCtx *ctx, RedisModuleString **argv, int argc)
{
    RedisRaftCtx *rr = &redis_raft;

    if (argc != 1) {
        RedisModule_WrongArity(ctx);
        return REDISMODULE_OK;
    }

    if (checkRaftState(rr, ctx) == RR_ERROR) {
        return REDISMODULE_OK;
    }

    raft_timeout_now(rr->raft);
    RedisModule_ReplyWithSimpleString(ctx, "OK");

    return REDISMODULE_OK;
}

/* RAFT.REQUESTVOTE [target_node_id] [src_node_id] [prevote]:[term]:[candidate_id]:[last_log_idx]:[last_log_term]
 *   Request a node's vote (per Raft paper).
 * Reply:
 *   -NOCLUSTER ||
 *   -LOADING ||
 *   *2
 *   :<term>
 *   :<granted> (0 or 1)
 */
static int cmdRaftRequestVote(RedisModuleCtx *ctx, RedisModuleString **argv, int argc)
{
    RedisRaftCtx *rr = &redis_raft;

    if (argc != 4) {
        RedisModule_WrongArity(ctx);
        return REDISMODULE_OK;
    }

    if (checkRaftState(rr, ctx) == RR_ERROR) {
        return REDISMODULE_OK;
    }

    int target_node_id;
    if (RedisModuleStringToInt(argv[1], &target_node_id) == REDISMODULE_ERR ||
        target_node_id != rr->config.id) {

        RedisModule_ReplyWithError(ctx, "invalid or incorrect target node id");
        return REDISMODULE_OK;
    }

    int src_node_id;
    if (RedisModuleStringToInt(argv[2], &src_node_id) == REDISMODULE_ERR) {
        RedisModule_ReplyWithError(ctx, "invalid source node id");
        return REDISMODULE_OK;
    }

    const char *tmpstr = RedisModule_StringPtrLen(argv[3], NULL);
    raft_requestvote_req_t req = {0};

    if (sscanf(tmpstr, "%d:%ld:%d:%ld:%ld",
               &req.prevote,
               &req.term,
               &req.candidate_id,
               &req.last_log_idx,
               &req.last_log_term) != 5) {
        RedisModule_ReplyWithError(ctx, "invalid message");
        return REDISMODULE_OK;
    }

    raft_requestvote_resp_t resp = {0};
    raft_node_t *node = raft_get_node(rr->raft, src_node_id);

    if (raft_recv_requestvote(rr->raft, node, &req, &resp) != 0) {
        RedisModule_ReplyWithError(ctx, "ERR operation failed");
        return REDISMODULE_OK;
    }

    RedisModule_ReplyWithArray(ctx, 4);
    RedisModule_ReplyWithLongLong(ctx, resp.prevote);
    RedisModule_ReplyWithLongLong(ctx, resp.request_term);
    RedisModule_ReplyWithLongLong(ctx, resp.term);
    RedisModule_ReplyWithLongLong(ctx, resp.vote_granted);

    return REDISMODULE_OK;
}

static void handleReadOnlyCommand(void *arg, int can_read)
{
    RaftReq *req = arg;

    if (!can_read) {
        RedisModule_ReplyWithError(req->ctx, "TIMEOUT no quorum for read");
        goto exit;
    }

    RaftExecuteCommandArray(&redis_raft, req->ctx, req->ctx, &req->r.redis.cmds);

exit:
    RaftReqFree(req);
}

static void handleInfoCommand(RedisRaftCtx *rr,
                              RedisModuleCtx *ctx, RaftRedisCommand *cmd)
{
    RedisModuleCallReply *reply;

    /* Skip "INFO" string */
    int argc = cmd->argc - 1;
    RedisModuleString **argv = cmd->argc == 1 ? NULL : &cmd->argv[1];

    enterRedisModuleCall();
    reply = RedisModule_Call(ctx, "INFO", "v", argv, argc);
    exitRedisModuleCall();

    size_t info_len;
    const char *info = RedisModule_CallReplyStringPtr(reply, &info_len);

    char *pos = strstr(info, "cluster_enabled:0");
    if (pos) {
        /* Always return cluster_enabled:1 */
        *(pos + strlen("cluster_enabled:")) = '1';
    }

    RedisModule_ReplyWithStringBuffer(ctx, info, info_len);
    RedisModule_FreeCallReply(reply);
}

#define MIGRATE_CMD_OPTIONAL_ARG_IDX 6

typedef struct MigrationInfo {
    char username[MAX_AUTH_STRING_ARG_LENGTH + 1];
    char password[MAX_AUTH_STRING_ARG_LENGTH + 1];
} MigrationInfo;

static MigrationInfo *extractMigrationInfo(RaftRedisCommand *cmd)
{
    MigrationInfo *ret = RedisModule_Calloc(1, sizeof(MigrationInfo));

    /* default values if auth isn't specified */
    strncpy(ret->username, "default", sizeof(ret->username));

    int idx;
    for (idx = MIGRATE_CMD_OPTIONAL_ARG_IDX; idx < cmd->argc; idx++) {
        size_t auth_str_len;
        const char *auth_str = RedisModule_StringPtrLen(cmd->argv[idx], &auth_str_len);
        if (auth_str_len == 5 && !strncasecmp("AUTH2", auth_str, 5)) {
            if (idx + 2 > cmd->argc) {
                LOG_WARNING("couldn't parse username/password");
                goto fail;
            }

            size_t username_len;
            const char *username = RedisModule_StringPtrLen(cmd->argv[idx + 1], &username_len);
            if (username_len > MAX_AUTH_STRING_ARG_LENGTH) {
                LOG_WARNING("username is too long: limited to 255 characters");
                goto fail;
            }
            strncpy(ret->username, username, username_len);

            size_t password_len;
            const char *password = RedisModule_StringPtrLen(cmd->argv[idx + 2], &password_len);
            if (password_len > MAX_AUTH_STRING_ARG_LENGTH) {
                LOG_WARNING("password is too long: limited to 255 characters");
                goto fail;
            }
            strncpy(ret->password, password, password_len);
            break;
        }
    }

    return ret;

fail:
    RedisModule_Free(ret);
    return NULL;
}

static RaftReq *cmdToMigrate(RedisRaftCtx *rr, RedisModuleCtx *ctx, RaftRedisCommand *cmd)
{
    RaftReq *req = NULL;

    /* 0. assert minimum size here */
    if (cmd->argc < 8) {
        RedisModule_WrongArity(ctx);
        return req;
    }

    /* 1. Extract migration info and store it in a dict rr->migrate_info */
    MigrationInfo *migrationInfo = extractMigrationInfo(cmd);
    if (migrationInfo == NULL) {
        RedisModule_ReplyWithError(ctx, "ERR check logs");
        goto exit;
    }

    /* 2. assert single key is empty */
    size_t key_len;
    RedisModule_StringPtrLen(cmd->argv[3], &key_len);
    if (key_len != 0) {
        RedisModule_ReplyWithError(ctx, "ERR RedisRaft doesn't support old style single key migration");
        goto exit;
    }

    /* find "keys" for parsing out keys */
    int idx = MIGRATE_CMD_OPTIONAL_ARG_IDX;
    for (; idx < cmd->argc; idx++) {
        size_t str_len;
        const char *str = RedisModule_StringPtrLen(cmd->argv[idx], &str_len);
        if (str_len == 4 && !strcasecmp("keys", str)) {
            break;
        }
    }

    /* move idx past "keys" argv */
    idx++;

    if (idx >= cmd->argc) {
        RedisModule_ReplyWithError(ctx, "ERR Didn't provide any keys to migrate");
        goto exit;
    }

    RedisModuleString **keys = RedisModule_Alloc(sizeof(RedisModuleString *) * (cmd->argc - idx));
    int num_keys = cmd->argc - idx;
    for (int i = 0; i < num_keys; i++) {
        keys[i] = RedisModule_HoldString(ctx, cmd->argv[idx + i]);
    }

    req = RaftReqInit(ctx, RR_MIGRATE_KEYS);

    /* Overwrite with new data */
    req->r.migrate_keys.num_keys = num_keys;
    req->r.migrate_keys.keys = keys;
    req->r.migrate_keys.keys_serialized = RedisModule_Calloc(num_keys, sizeof(RedisModuleString *));
    memcpy(req->r.migrate_keys.auth_username, migrationInfo->username, MAX_AUTH_STRING_ARG_LENGTH);
    memcpy(req->r.migrate_keys.auth_password, migrationInfo->password, MAX_AUTH_STRING_ARG_LENGTH);

exit:
    RedisModule_Free(migrationInfo);
    return req;
}

static void handleMigrateCommand(RedisRaftCtx *rr, RedisModuleCtx *ctx, RaftRedisCommand *cmd)
{
    if (rr->migrate_req != NULL) {
        RedisModule_ReplyWithError(ctx, "ERR RedisRaft only supports one concurrent migration currently");
        return;
    }

    if (!raft_is_leader(rr->raft)) {
        Node *leader = getLeaderNodeOrReply(rr, ctx);
        if (leader) {
            redirectCommand(rr, ctx, leader);
        }
        return;
    }

    RaftReq *req = cmdToMigrate(rr, ctx, cmd);
    if (req == NULL) {
        return;
    }

    raft_entry_t *entry = RaftRedisLockKeysSerialize(req->r.migrate_keys.keys, req->r.migrate_keys.num_keys);
    entry->id = rand();
    entry->type = RAFT_LOGTYPE_LOCK_KEYS;
    entryAttachRaftReq(rr, entry, req);
    int e = raft_recv_entry(rr->raft, entry, NULL);
    if (e != 0) {
        replyRaftError(req->ctx, e);
        RaftReqFree(req);
        entryDetachRaftReq(rr, entry);
    }

    raft_entry_release(entry);
}

static bool getAskingState(RedisRaftCtx *rr, RedisModuleCtx *ctx)
{
    ClientState *clientState = ClientStateGet(rr, ctx);
    return clientState->asking;
}

static void setAskingState(RedisRaftCtx *rr, RedisModuleCtx *ctx, bool val)
{
    ClientState *clientState = ClientStateGet(rr, ctx);
    clientState->asking = val;
}

static void handleAsking(RedisRaftCtx *rr, RedisModuleCtx *ctx)
{
    setAskingState(rr, ctx, true);

    RedisModule_ReplyWithSimpleString(ctx, "OK");
}

/* Handle interception of Redis commands that have a different
 * implementation in RedisRaft.
 *
 * This is logically similar to handleMultiExec but implemented
 * separately for readability purposes.
 *
 * Currently intercepted commands:
 * - CLUSTER
 * - INFO
 * - MIGRATE
 * - ASKING
 *
 * Returns true if the command was intercepted, in which case the client has been replied to
 */
static bool handleInterceptedCommands(RedisRaftCtx *rr,
                                      RedisModuleCtx *ctx,
                                      RaftRedisCommandArray *cmds)
{
    RaftRedisCommand *cmd = cmds->commands[0];
    size_t len;
    const char *cmd_str = RedisModule_StringPtrLen(cmd->argv[0], &len);

    if (len == strlen("CLUSTER") && strncasecmp(cmd_str, "CLUSTER", len) == 0) {
        ShardingHandleClusterCommand(rr, ctx, cmd);
        return true;
    }

    if (len == strlen("INFO") && strncasecmp(cmd_str, "INFO", len) == 0) {
        handleInfoCommand(rr, ctx, cmd);
        return true;
    }

    if (len == strlen("MIGRATE") && strncasecmp(cmd_str, "MIGRATE", len) == 0) {
        handleMigrateCommand(rr, ctx, cmd);
        return true;
    }

    if (len == strlen("ASKING") && strncasecmp(cmd_str, "ASKING", len) == 0) {
        handleAsking(rr, ctx);
        return true;
    }

    return false;
}

static void handleRedisCommandAppend(RedisRaftCtx *rr,
                                     RedisModuleCtx *ctx,
                                     RaftRedisCommandArray *cmds)
{
    /* Check that we're part of a bootstrapped cluster and not in the middle of
     * joining or loading data.
     */
    if (checkRaftState(rr, ctx) == RR_ERROR) {
        return;
    }

    if (!raft_is_leader(rr->raft)) {
        Node *leader = getLeaderNodeOrReply(rr, ctx);
        if (!leader) {
            return;
        }

        handleNonLeaderCommand(rr, ctx, leader, cmds);
        return;
    }

    /* Do not accept new commands until an entry from the current term is
     * applied. Applying the first entry will replay previous entries, so, it'll
     * advance the state machine to the latest state. It helps with:
     *
     * 1- If non-quorum reads are enabled, we might process a request before
     * replaying logs. The state machine might be in an older state. Reading
     * from it might look like going backward in time. Waiting for the state
     * machine to advance will provide a better user experience in this case.
     *
     * 2- As we know we've built the latest state machine, we'll have more
     * accurate info about memory usage for 'maxmemory' handling. */
    raft_term_t term = raft_get_current_term(rr->raft);
    if (term != rr->snapshot_info.last_applied_term) {
        replyClusterDown(ctx);
        return;
    }

    /* Normally we can expect a single command in the request, unless it is a
     * MULTI/EXEC transaction in which case all queued commands are handled at
     * once.
     */
    unsigned int cmd_flags = CommandSpecTableGetAggregateFlags(rr->commands_spec_table, cmds, CMD_SPEC_WRITE);
    if (cmd_flags & CMD_SPEC_UNSUPPORTED) {
        RedisModule_ReplyWithError(ctx, "ERR not supported by RedisRaft");
        return;
    }

    if (cmd_flags & CMD_SPEC_DENYOOM && (RedisModule_GetUsedMemoryRatio() > 1.0)) {
        RedisModule_ReplyWithError(ctx, "OOM command not allowed when used memory > 'maxmemory'.");
        return;
    }

    /* Handle the special case of read-only commands here: if quorum reads
     * are enabled schedule the request to be processed when we have a guarantee
     * we're still a leader. Otherwise, just process the reads. */
    if (cmd_flags & CMD_SPEC_READONLY && !(cmd_flags & CMD_SPEC_WRITE)) {
        if (!rr->config.quorum_reads) {
            RaftExecuteCommandArray(rr, ctx, ctx, cmds);
            return;
        }

        RaftReq *req = RaftReqInit(ctx, RR_REDISCOMMAND);
        RaftRedisCommandArrayMove(&req->r.redis.cmds, cmds);

        int rc = raft_recv_read_request(rr->raft, handleReadOnlyCommand, req);
        if (rc != 0) {
            replyRaftError(ctx, rc);
        }
        return;
    }

    RaftReq *req = RaftReqInit(ctx, RR_REDISCOMMAND);
    RaftRedisCommandArrayMove(&req->r.redis.cmds, cmds);

    raft_entry_t *entry = RaftRedisCommandArraySerialize(&req->r.redis.cmds);
    entry->id = rand();
    entry->type = RAFT_LOGTYPE_NORMAL;
    entryAttachRaftReq(rr, entry, req);

    int e = raft_recv_entry(rr->raft, entry, &req->r.redis.response);
    if (e != 0) {
        replyRaftError(ctx, e);
        entryDetachRaftReq(rr, entry);
        raft_entry_release(entry);
        RaftReqFree(req);
        return;
    }

    raft_entry_release(entry);
}

static void handleRedisCommand(RedisRaftCtx *rr,
                               RedisModuleCtx *ctx, RaftRedisCommandArray *cmds)
{
    /* update cmds array with the client's saved "asking" state */
    cmds->asking = getAskingState(rr, ctx);
    setAskingState(rr, ctx, false);

    /* Handle intercepted commands. We do this also on non-leader nodes or if we
     * don't have a leader, so it's up to the commands to check these conditions
     * if they have to.
     */
    if (handleInterceptedCommands(rr, ctx, cmds)) {
        return;
    }

    /* Check if MULTI/EXEC bundling is required. */
    if (MultiHandleCommand(rr, ctx, cmds)) {
        return;
    }

    handleRedisCommandAppend(rr, ctx, cmds);
}

static void redirectCommand(RedisRaftCtx *rr, RedisModuleCtx *ctx, Node *leader)
{
    RedisModule_Assert(!raft_is_leader(rr->raft));

    /* One anomaly here is that may redirect a client to the leader even for
     * commands have no keys, which is something Redis Cluster never does. We
     * still need to consider how this impacts clients which may not expect it.
     */
    replyRedirect(ctx, 0, &leader->addr);
}

static void handleNonLeaderCommand(RedisRaftCtx *rr, RedisModuleCtx *ctx, Node *leader, RaftRedisCommandArray *cmds)
{
    RedisModule_Assert(!raft_is_leader(rr->raft));
    RedisModule_Assert(cmds);

    /* reply ASK for ASKING state commands */
    if (cmds->asking) {
        int slot;
        if (HashSlotCompute(rr, cmds, &slot) != RR_OK) {
            replyCrossSlot(ctx);
            return;
        }

        if (slot == -1) {
            /* ASKING mode requests should always have keys */
            RedisModule_ReplyWithError(ctx, "ERR cmd without keys in asking mode");
            return;
        }

        replyAsk(ctx, (unsigned int) slot, &leader->addr);
        return;
    }

    /* forward commands to the leader in follower_proxy state */
    if (rr->config.follower_proxy) {
        if (ProxyCommand(rr, ctx, cmds, leader) != RR_OK) {
            RedisModule_ReplyWithError(ctx, "NOTLEADER Failed to proxy command");
        }
        return;
    }

    /* redirect otherwise */
    redirectCommand(rr, ctx, leader);
}

/* RAFT [Redis command to execute]
 *   Submit a Redis command to be appended to the Raft log and applied.
 *   The command blocks until it has been committed to the log by the majority
 *   and applied locally.
 * Reply:
 *   -NOCLUSTER ||
 *   -LOADING ||
 *   -CLUSTERDOWN ||
 *   -MOVED <slot> <addr>:<port> ||
 *   Any standard Redis reply, depending on the command.
 */
static int cmdRaft(RedisModuleCtx *ctx, RedisModuleString **argv, int argc)
{
    RedisRaftCtx *rr = &redis_raft;

    if (argc < 2) {
        RedisModule_WrongArity(ctx);
        return REDISMODULE_OK;
    }

    RaftRedisCommandArray cmds = {0};
    RaftRedisCommand *cmd = RaftRedisCommandArrayExtend(&cmds);

    cmd->argc = argc - 1;
    cmd->argv = RedisModule_Alloc((argc - 1) * sizeof(RedisModuleString *));

    int i;
    for (i = 0; i < argc - 1; i++) {
        cmd->argv[i] = argv[i + 1];
        RedisModule_RetainString(ctx, cmd->argv[i]);
    }
    handleRedisCommand(rr, ctx, &cmds);
    RaftRedisCommandArrayFree(&cmds);

    return REDISMODULE_OK;
}

/* RAFT.ENTRY [Serialized Entry]
 *   Receive a serialized batch of Redis commands (like a Raft entry) and
 *   process them, as if received as individual RAFT commands.
 *
 *   This is used to simplify the proxying of MULTI/EXEC commands.
 * Reply:
 *   -MOVED <addr> ||
 *   Any standard Redis reply
 */
static int cmdRaftEntry(RedisModuleCtx *ctx, RedisModuleString **argv, int argc)
{
    if (argc != 2) {
        RedisModule_WrongArity(ctx);
        return REDISMODULE_OK;
    }

    size_t data_len;
    const char *data = RedisModule_StringPtrLen(argv[1], &data_len);

    RaftRedisCommandArray cmds = {0};
    if (RaftRedisCommandArrayDeserialize(&cmds, data, data_len) != RR_OK) {
        RedisModule_ReplyWithError(ctx, "ERR invalid argument");
        return REDISMODULE_OK;
    }

    handleRedisCommandAppend(&redis_raft, ctx, &cmds);
    RaftRedisCommandArrayFree(&cmds);
    return REDISMODULE_OK;
}

/* RAFT.AE [target_node_id] [src_node_id]
 *         [leader_id]:[term]:[prev_log_idx]:[prev_log_term]:[leader_commit]:[msg_id]
 *         [n_entries] [<term>:<id>:<type> <entry>]...
 *
 *   A leader request to append entries to the Raft log (per Raft paper).
 * Reply:
 *   -NOCLUSTER ||
 *   -LOADING ||
 *   *4
 *   :<term>
 *   :<success> (0 or 1)
 *   :<current_idx>
 *   :<msg_id>
 */
static int cmdRaftAppendEntries(RedisModuleCtx *ctx, RedisModuleString **argv, int argc)
{
    RedisRaftCtx *rr = &redis_raft;

    if (argc < 5) {
        RedisModule_WrongArity(ctx);
        return REDISMODULE_OK;
    }

    if (checkRaftState(rr, ctx) == RR_ERROR) {
        return REDISMODULE_OK;
    }

    int target_node_id;
    if (RedisModuleStringToInt(argv[1], &target_node_id) == REDISMODULE_ERR ||
        target_node_id != rr->config.id) {
        RedisModule_ReplyWithError(ctx, "invalid or incorrect target node id");
        return REDISMODULE_OK;
    }

    long long n_entries;
    if (RedisModule_StringToLongLong(argv[4], &n_entries) != REDISMODULE_OK) {
        RedisModule_ReplyWithError(ctx, "invalid n_entries value");
        return REDISMODULE_OK;
    }
    if (argc != 5 + 2 * n_entries) {
        RedisModule_WrongArity(ctx);
        return REDISMODULE_OK;
    }

    raft_node_id_t src_node_id;
    if (RedisModuleStringToInt(argv[2], &src_node_id) == REDISMODULE_ERR) {
        RedisModule_ReplyWithError(ctx, "invalid source node id");
        return REDISMODULE_OK;
    }

    raft_appendentries_req_t msg = {0};

    size_t tmplen;
    const char *tmpstr = RedisModule_StringPtrLen(argv[3], &tmplen);
    if (sscanf(tmpstr, "%d:%ld:%ld:%ld:%ld:%lu",
               &msg.leader_id,
               &msg.term,
               &msg.prev_log_idx,
               &msg.prev_log_term,
               &msg.leader_commit,
               &msg.msg_id) != 6) {
        RedisModule_ReplyWithError(ctx, "invalid message");
        return REDISMODULE_OK;
    }

    msg.n_entries = (int) n_entries;
    if (n_entries > 0) {
        msg.entries = RedisModule_Calloc(n_entries, sizeof(raft_entry_t));
    }

    for (int i = 0; i < n_entries; i++) {
        /* Create entry with payload */
        tmpstr = RedisModule_StringPtrLen(argv[6 + 2 * i], &tmplen);
        raft_entry_t *e = raft_entry_new(tmplen);
        memcpy(e->data, tmpstr, tmplen);

        /* Parse additional entry fields */
        tmpstr = RedisModule_StringPtrLen(argv[5 + 2 * i], &tmplen);
        if (sscanf(tmpstr, "%ld:%d:%hd", &e->term, &e->id, &e->type) != 3) {
            RedisModule_ReplyWithError(ctx, "invalid entry");
            goto out;
        }

        msg.entries[i] = e;
    }

    rr->appendreq_received++;
    rr->appendreq_with_entry_received += (msg.n_entries > 0) ? 1 : 0;

    raft_appendentries_resp_t resp = {0};
    raft_node_t *node = raft_get_node(rr->raft, src_node_id);

    if (raft_recv_appendentries(rr->raft, node, &msg, &resp) != 0) {
        RedisModule_ReplyWithError(ctx, "ERR operation failed");
        goto out;
    }

    RedisModule_ReplyWithArray(ctx, 4);
    RedisModule_ReplyWithLongLong(ctx, resp.term);
    RedisModule_ReplyWithLongLong(ctx, resp.success);
    RedisModule_ReplyWithLongLong(ctx, resp.current_idx);
    RedisModule_ReplyWithLongLong(ctx, resp.msg_id);

out:
    if (msg.n_entries > 0) {
        for (int i = 0; i < msg.n_entries; i++) {
            raft_entry_t *e = msg.entries[i];
            if (e) {
                raft_entry_release(e);
            }
        }
        RedisModule_Free(msg.entries);
    }

    return REDISMODULE_OK;
}

/* RAFT.SNAPSHOT [target-node-id] [src_node_id]
 *               [term]:[leader_id]:[msg_id]:[snapshot_index]:[snapshot_term]:[chunk_offset]:[last_chunk]
 *               [chunk_data]
 *   Store the specified snapshot chunk (e.g. Raft paper's InstallSnapshot RPC).
 *
 *  Reply:
 *    -NOCLUSTER ||
 *    -LOADING ||
 *    *5
 *    :<term>
 *    :<msg_id>
 *    :<offset>
 *    :<success>
 *    :<last_chunk>
 */
static int cmdRaftSnapshot(RedisModuleCtx *ctx, RedisModuleString **argv, int argc)
{
    RedisRaftCtx *rr = &redis_raft;

    if (argc != 5) {
        RedisModule_WrongArity(ctx);
        return REDISMODULE_OK;
    }

    if (checkRaftState(rr, ctx) == RR_ERROR) {
        return REDISMODULE_OK;
    }

    int target_node_id;
    if (RedisModuleStringToInt(argv[1], &target_node_id) != REDISMODULE_OK ||
        target_node_id != rr->config.id) {

        RedisModule_ReplyWithError(ctx, "ERR invalid or incorrect target node id");
        return REDISMODULE_OK;
    }

    int src_node_id;
    if (RedisModuleStringToInt(argv[2], &src_node_id) == REDISMODULE_ERR) {
        RedisModule_ReplyWithError(ctx, "invalid source node id");
        return REDISMODULE_OK;
    }

    raft_snapshot_req_t req = {0};
    const char *tmpstr = RedisModule_StringPtrLen(argv[3], NULL);

    if (sscanf(tmpstr, "%lu:%d:%lu:%lu:%lu:%llu:%d",
               &req.term,
               &req.leader_id,
               &req.msg_id,
               &req.snapshot_index,
               &req.snapshot_term,
               &req.chunk.offset,
               &req.chunk.last_chunk) != 7) {
        RedisModule_ReplyWithError(ctx, "invalid message");
        return REDISMODULE_OK;
    }

    size_t len;
    void *data = (void *) RedisModule_StringPtrLen(argv[4], &len);

    req.chunk.data = data;
    req.chunk.len = len;

    raft_snapshot_resp_t resp = {0};
    raft_node_t *node = raft_get_node(rr->raft, (raft_node_id_t) src_node_id);

    rr->snapshotreq_received++;

    /* raft_recv_snapshot() might trigger loading the received RDB file.
     * While loading, Redis may process incoming messages to reply -LOADING.
     * So, we must block the leader's connection to prevent processing further
     * messages, as we haven't replied to the current command yet. */
    RedisModuleBlockedClient *c = RedisModule_BlockClient(ctx, NULL, 0, 0, 0);

    if (raft_recv_snapshot(rr->raft, node, &req, &resp) != 0) {
        RedisModule_ReplyWithError(ctx, "ERR operation failed");
        goto out;
    }

    RedisModule_ReplyWithArray(ctx, 5);
    RedisModule_ReplyWithLongLong(ctx, resp.term);
    RedisModule_ReplyWithLongLong(ctx, resp.msg_id);
    RedisModule_ReplyWithLongLong(ctx, resp.offset);
    RedisModule_ReplyWithLongLong(ctx, resp.success);
    RedisModule_ReplyWithLongLong(ctx, resp.last_chunk);

out:
    RedisModule_UnblockClient(c, NULL);
    return REDISMODULE_OK;
}

static void clusterInit(const char *cluster_id)
{
    RedisRaftCtx *rr = &redis_raft;

    /* Initialize dbid */
    memcpy(rr->snapshot_info.dbid, cluster_id, RAFT_DBID_LEN);
    rr->snapshot_info.dbid[RAFT_DBID_LEN] = '\0';

    /* This is the first node, so there are no used node ids yet */
    rr->snapshot_info.used_node_ids = NULL;

    /* If node id was not specified, make up one */
    if (!rr->config.id) {
        rr->config.id = makeRandomNodeId(rr);
    }

    rr->log = RaftLogCreate(rr->config.log_filename, rr->snapshot_info.dbid,
                            1, 0, &rr->config);
    if (!rr->log) {
        PANIC("Failed to initialize Raft log");
    }

    addUsedNodeId(rr, rr->config.id);
    RaftLibraryInit(rr, true);
    initSnapshotTransferData(rr);
    AddBasicLocalShardGroup(rr);

    LOG_NOTICE("Raft Cluster initialized, node id: %d, dbid: %s",
               rr->config.id, rr->snapshot_info.dbid);
}

static void clusterJoinCompleted(RaftReq *req)
{
    RedisRaftCtx *rr = &redis_raft;

    /* Initialize Raft log.  We delay this operation as we want to create the
     * log with the proper dbid which is only received now.
     */
    rr->log = RaftLogCreate(rr->config.log_filename,
                            rr->snapshot_info.dbid,
                            rr->snapshot_info.last_applied_term,
                            rr->snapshot_info.last_applied_idx,
                            &rr->config);
    if (!rr->log) {
        PANIC("Failed to initialize Raft log");
    }

    AddBasicLocalShardGroup(rr);
    RaftLibraryInit(rr, false);
    initSnapshotTransferData(rr);

    RedisModule_ReplyWithSimpleString(req->ctx, "OK");
    RaftReqFree(req);
}

/* RAFT.CLUSTER INIT <id>
 *   Initializes a new Raft cluster.
 *   <id> is an optional 32 character string, if set, cluster will use it for the id
 * Reply:
 *   +OK [dbid]
 *
 * RAFT.CLUSTER JOIN [addr:port]
 *   Join an existing cluster.
 *   The operation is asynchronous and may take place/retry in the background.
 * Reply:
 *   +OK
 */
static int cmdRaftCluster(RedisModuleCtx *ctx, RedisModuleString **argv, int argc)
{
    RedisRaftCtx *rr = &redis_raft;

    if (argc < 2) {
        RedisModule_WrongArity(ctx);
        return REDISMODULE_OK;
    }

    if (checkRaftUninitialized(rr, ctx) == RR_ERROR ||
        checkRaftNotLoading(rr, ctx) == RR_ERROR) {
        return REDISMODULE_OK;
    }

    size_t cmd_len;
    const char *cmd = RedisModule_StringPtrLen(argv[1], &cmd_len);

    if (!strncasecmp(cmd, "INIT", cmd_len)) {
        if (argc != 2 && argc != 3) {
            RedisModule_WrongArity(ctx);
            return REDISMODULE_OK;
        }

        char cluster_id[RAFT_DBID_LEN];

        if (argc == 2) {
            RedisModule_GetRandomHexChars(cluster_id, RAFT_DBID_LEN);
        } else {
            size_t len;
            const char *reqId = RedisModule_StringPtrLen(argv[2], &len);
            if (len != RAFT_DBID_LEN) {
                LOG_WARNING("RAFT.CLUSTER failed; argv[2] cluster id is wrong (%ld instead of %d)", len, RAFT_DBID_LEN);
                RedisModule_ReplyWithError(ctx, "ERR invalid cluster message (cluster id length)");
                return REDISMODULE_OK;
            }
            memcpy(cluster_id, reqId, RAFT_DBID_LEN);
        }

        clusterInit(cluster_id);

        char reply[RAFT_DBID_LEN + 256];
        snprintf(reply, sizeof(reply) - 1, "OK %s", rr->snapshot_info.dbid);

        RedisModule_ReplyWithSimpleString(ctx, reply);
    } else if (!strncasecmp(cmd, "JOIN", cmd_len)) {
        if (argc < 3) {
            RedisModule_WrongArity(ctx);
            return REDISMODULE_OK;
        }

        NodeAddrListElement *addrs = NULL;

        for (int i = 2; i < argc; i++) {
            NodeAddr addr;
            if (getNodeAddrFromArg(ctx, argv[i], &addr) == RR_ERROR) {
                /* Error already produced */
                return REDISMODULE_OK;
            }
            NodeAddrListAddElement(&addrs, &addr);
        }

        RaftReq *req = RaftReqInit(ctx, RR_CLUSTER_JOIN);
        JoinCluster(rr, addrs, req, clusterJoinCompleted);

        NodeAddrListFree(addrs);
        rr->state = REDIS_RAFT_JOINING;
    } else {
        RedisModule_ReplyWithError(ctx, "RAFT.CLUSTER supports INIT / JOIN only");
    }

    return REDISMODULE_OK;
}

/* RAFT.SHARDGROUP GET
 *   Returns the current cluster's local shard group configuration, in a format
 *   that is compatible with RAFT.SHARDGROUP ADD.
 * Reply:
 *   [start-slot] [end-slot] [node-id node-addr] [node-id node-addr...]
 *
 * RAFT.SHARDGROUP ADD [shardgroup id] [num_slots] [num_nodes] ([start slot] [end slot] [slot type])* ([node-uid node-addr:node-port])*
 *   Adds a new shard group configuration.
 * Reply:
 *   +OK
 *
 * RAFT.SHARDGROUP REPLACE [num shardgroups] ([shardgroup id] [num_slots] [num_nodes] ([start slot] [end slot] [slot type] [migration session key])* ([node-uid] [node-addr:node-port])*)*
 *   Replaces all the external shardgroups with the external shardgroups listed here.  ignores the shardgroup set that is the local cluster
 * Reply:
 *   +OK
 *
 * RAFT.SHARDGROUP LINK [node-addr:port]
 *   Link cluster with a new remote shardgroup.
 * Reply:
 *   +OK
 *   -ERR error description
 */
static int cmdRaftShardGroup(RedisModuleCtx *ctx, RedisModuleString **argv, int argc)
{
    RedisRaftCtx *rr = &redis_raft;

    if (argc < 2) {
        RedisModule_WrongArity(ctx);
        return REDISMODULE_OK;
    }

    if (!rr->config.sharding) {
        RedisModule_ReplyWithError(ctx, "ERR RedisRaft sharding not enabled");
        return REDISMODULE_OK;
    }

    if (checkRaftState(rr, ctx) == RR_ERROR) {
        return REDISMODULE_OK;
    }

    if (!raft_is_leader(rr->raft)) {
        Node *leader = getLeaderNodeOrReply(rr, ctx);
        if (leader) {
            redirectCommand(rr, ctx, leader);
        }
        return REDISMODULE_OK;
    }

    size_t cmd_len;
    const char *cmd = RedisModule_StringPtrLen(argv[1], &cmd_len);

    if (!strncasecmp(cmd, "GET", cmd_len)) {
        ShardGroupGet(rr, ctx);
        return REDISMODULE_OK;
    } else if (!strncasecmp(cmd, "ADD", cmd_len)) {
        if (argc < 4) {
            RedisModule_WrongArity(ctx);
            return REDISMODULE_OK;
        }

        ShardGroupAdd(rr, ctx, argv, argc);
        return REDISMODULE_OK;
    } else if (!strncasecmp(cmd, "REPLACE", cmd_len)) {
        if (argc < 4) {
            RedisModule_WrongArity(ctx);
            return REDISMODULE_OK;
        }

        ShardGroupReplace(rr, ctx, argv, argc);
        return REDISMODULE_OK;
    } else if (!strncasecmp(cmd, "LINK", cmd_len)) {
        if (argc != 3) {
            RedisModule_WrongArity(ctx);
            return REDISMODULE_OK;
        }

        ShardGroupLink(rr, ctx, argv, argc);
        return REDISMODULE_OK;
    } else {
        RedisModule_ReplyWithError(ctx, "RAFT.SHARDGROUP supports GET/ADD/REPLACE/LINK only");
        return REDISMODULE_OK;
    }
}

/* RAFT.DEBUG COMPACT [delay]
 *   Initiate an immediate rewrite of the Raft log + snapshot.
 *   If [delay] is specified, introduce an artificial delay of [delay] seconds in
 *   the background rewrite child process.
 * Reply:
 *   +OK
 *
 * RAFT.DEBUG NODECFG <node_id> <"{+voting|-voting|+active|-active}*">
 *     Set/unset voting/active node configuration flags
 * Reply:
 *    +OK
 *
 * RAFT.DEBUG SENDSNAPSHOT <node_id>
 *     Send node snapshot
 * Reply:
 *     +OK
 *
 * RAFT.DEBUG USED_NODE_IDS
 *     return an array of used node ids
 * Reply:
 *    An array of used node ids
 *
 * RAFT.DEBUG EXEC [Redis command to execute]+
 *     Execute Redis commands locally (commands do not go through Raft interception)
 * Reply:
 *     Any standard Redis reply, depending on the commands.
 *
 * RAFT.DEBUG DISABLE_APPLY <val>
 *     Set/unset disable_apply raft configuration flag
 *
 * RAFT.DEBUG DELAY_APPLY <val>
 *     Sleep <val> microseconds before executing a command
 *
 * RAFT.DEBUG MIGRATION_DEBUG [fail_connect|fail_import|fail_unlock|none]
 *     Inject errors at specific places in migration flow to test consistency
 * Reply:
 *     +OK
 *
 * RAFT.DEBUG COMMANDSPEC <command>
 *     Retruns the flags associated with this command in the commandspec dict
 */
static int cmdRaftDebug(RedisModuleCtx *ctx, RedisModuleString **argv, int argc)
{
    RedisRaftCtx *rr = &redis_raft;

    if (argc < 2) {
        RedisModule_WrongArity(ctx);
        return REDISMODULE_OK;
    }

    size_t cmdlen;
    const char *cmdstr = RedisModule_StringPtrLen(argv[1], &cmdlen);
    char cmd[cmdlen + 1];

    memcpy(cmd, cmdstr, cmdlen);
    cmd[cmdlen] = '\0';

    if (!strncasecmp(cmd, "compact", cmdlen)) {
        long long fail = 0;
        long long delay = 0;

        if (argc == 3) {
            if (RedisModule_StringToLongLong(argv[2], &delay) != REDISMODULE_OK) {
                RedisModule_ReplyWithError(ctx, "ERR invalid compact delay value");
                return REDISMODULE_OK;
            }
        }

        if (argc == 4) {
            if (RedisModule_StringToLongLong(argv[3], &fail) != REDISMODULE_OK) {
                RedisModule_ReplyWithError(ctx, "ERR invalid compact fail value");
                return REDISMODULE_OK;
            }
        }

        RaftReq *req = RaftReqInit(ctx, RR_DEBUG);
        req->r.debug.delay = (int) delay;
        req->r.debug.fail = (int) fail;

        rr->debug_req = req;

        if (initiateSnapshot(rr) != RR_OK) {
            LOG_VERBOSE("RAFT.DEBUG COMPACT requested but failed.");
            RedisModule_ReplyWithError(req->ctx, "ERR operation failed");
            rr->debug_req = NULL;
            RaftReqFree(req);
        }
    } else if (!strncasecmp(cmd, "nodecfg", cmdlen)) {
        if (argc != 4) {
            RedisModule_WrongArity(ctx);
            return REDISMODULE_OK;
        }

        long long node_id;
        if (RedisModule_StringToLongLong(argv[2], &node_id) != REDISMODULE_OK) {
            RedisModule_ReplyWithError(ctx, "ERR invalid node id");
            return REDISMODULE_OK;
        }

        raft_node_t *node = raft_get_node(rr->raft, (raft_node_id_t) node_id);
        if (!node) {
            RedisModule_ReplyWithError(ctx, "ERR node does not exist");
            return REDISMODULE_OK;
        }

        size_t slen;
        const char *str = RedisModule_StringPtrLen(argv[3], &slen);

        char *cfg = RedisModule_Alloc(slen + 1);
        memcpy(cfg, str, slen);
        cfg[slen] = '\0';

        char *saveptr = NULL;
        char *tok;

        tok = strtok_r(cfg, " ", &saveptr);
        while (tok != NULL) {
            if (!strcasecmp(tok, "+voting")) {
                raft_node_set_voting(node, 1);
                raft_node_set_voting_committed(node, 1);
            } else if (!strcasecmp(tok, "-voting")) {
                raft_node_set_voting(node, 0);
                raft_node_set_voting_committed(node, 0);
            } else if (!strcasecmp(tok, "+active")) {
                raft_node_set_active(node, 1);
            } else if (!strcasecmp(tok, "-active")) {
                raft_node_set_active(node, 0);
            } else {
                RedisModule_ReplyWithError(ctx, "ERR invalid nodecfg option");
                RedisModule_Free(cfg);
                return REDISMODULE_OK;
            }
            tok = strtok_r(NULL, " ", &saveptr);
        }

        RedisModule_Free(cfg);
        RedisModule_ReplyWithSimpleString(ctx, "OK");
    } else if (!strncasecmp(cmd, "sendsnapshot", cmdlen)) {
        if (argc != 3) {
            RedisModule_WrongArity(ctx);
            return REDISMODULE_OK;
        }

        long long node_id;
        if (RedisModule_StringToLongLong(argv[2], &node_id) != REDISMODULE_OK) {
            RedisModule_ReplyWithError(ctx, "ERR invalid node id");
            return REDISMODULE_OK;
        }

        raft_node_t *node = raft_get_node(rr->raft, (raft_node_id_t) node_id);
        if (!node) {
            RedisModule_ReplyWithError(ctx, "ERR node does not exist");
            return REDISMODULE_OK;
        }

        if (node_id == raft_get_nodeid(rr->raft)) {
            RedisModule_ReplyWithError(ctx, "ERR cannot send snapshot itself");
            return REDISMODULE_OK;
        }

        raft_node_set_next_idx(node, raft_get_snapshot_last_idx(rr->raft));
        RedisModule_ReplyWithSimpleString(ctx, "OK");

    } else if (!strncasecmp(cmd, "used_node_ids", cmdlen)) {
        RedisModule_ReplyWithArray(ctx, REDISMODULE_POSTPONED_ARRAY_LEN);

        int len = 0;
        NodeIdEntry *e;

        for (e = rr->snapshot_info.used_node_ids; e != NULL; e = e->next) {
            RedisModule_ReplyWithLongLong(ctx, e->id);
            len++;
        }

        RedisModule_ReplySetArrayLength(ctx, len);
    } else if (!strncasecmp(cmd, "exec", cmdlen) && argc > 3) {
        RedisModuleCallReply *reply;

        const char *exec_cmd = RedisModule_StringPtrLen(argv[2], NULL);

        enterRedisModuleCall();
        reply = RedisModule_Call(ctx, exec_cmd, "v", &argv[3], argc - 3);
        exitRedisModuleCall();

        if (!reply) {
            RedisModule_ReplyWithError(ctx, "Bad command or failed to execute");
        } else {
            RedisModule_ReplyWithCallReply(ctx, reply);
            RedisModule_FreeCallReply(reply);
        }
    } else if (!strncasecmp(cmd, "disable_apply", cmdlen) && argc == 3) {
        long long val;
        if (RedisModule_StringToLongLong(argv[2], &val) != REDISMODULE_OK) {
            RedisModule_ReplyWithError(ctx, "ERR invalid disable apply value");
            return REDISMODULE_OK;
        }

        if (checkRaftState(rr, ctx) != RR_OK) {
            return REDISMODULE_OK;
        }

        if (raft_config(rr->raft, 1, RAFT_CONFIG_DISABLE_APPLY, val) != 0) {
            RedisModule_ReplyWithError(ctx, "ERR failed to configure libraft");
            return REDISMODULE_OK;
        }

        RedisModule_ReplyWithSimpleString(ctx, "OK");
    } else if (!strncasecmp(cmd, "delay_apply", cmdlen) && argc == 3) {
        long long val;
        if (RedisModule_StringToLongLong(argv[2], &val) != REDISMODULE_OK) {
            RedisModule_ReplyWithError(ctx, "ERR invalid delay apply value");
            return REDISMODULE_OK;
        }

        rr->debug_delay_apply = val;
        RedisModule_ReplyWithSimpleString(ctx, "OK");
    } else if (!strncasecmp(cmd, "migration_debug", cmdlen) && argc == 3) {
        MigrationDebug val;

        size_t len;
        const char *str = RedisModule_StringPtrLen(argv[2], &len);
        if (!strncasecmp(str, "fail_connect", len)) {
            val = DEBUG_MIGRATION_EMULATE_CONNECT_FAILED;
        } else if (!strncasecmp(str, "fail_import", len)) {
            val = DEBUG_MIGRATION_EMULATE_IMPORT_FAILED;
        } else if (!strncasecmp(str, "fail_unlock", len)) {
            val = DEBUG_MIGRATION_EMULATE_UNLOCK_FAILED;
        } else if (!strncasecmp(str, "none", len)) {
            val = DEBUG_MIGRATION_NONE;
        } else {
            RedisModule_ReplyWithError(ctx, "ERR invalid migration debug value");
            return REDISMODULE_OK;
        }

        rr->migration_debug = val;

        RedisModule_ReplyWithSimpleString(ctx, "OK");
        return REDISMODULE_OK;
    } else if (!strncasecmp(cmd, "commandspec", cmdlen) && argc == 3) {
        const CommandSpec *cs = CommandSpecGet(argv[2]);
        if (cs == NULL) {
            RedisModule_ReplyWithError(ctx, "ERR unknown command");
        } else {
            RedisModule_ReplyWithLongLong(ctx, cs->flags);
        }
        return REDISMODULE_OK;
    } else {
        RedisModule_ReplyWithError(ctx, "ERR invalid debug subcommand");
    }

    return REDISMODULE_OK;
}

static int cmdRaftNodeShutdown(RedisModuleCtx *ctx,
                               RedisModuleString **argv, int argc)
{
    RedisRaftCtx *rr = &redis_raft;

    if (argc != 2) {
        RedisModule_WrongArity(ctx);
        return REDISMODULE_OK;
    }

    long long node_id;
    if (RedisModule_StringToLongLong(argv[1], &node_id) != REDISMODULE_OK ||
        node_id != rr->config.id) {
        RedisModule_ReplyWithError(ctx, "invalid node id");
        return REDISMODULE_OK;
    }

    shutdownAfterRemoval(rr);
    return REDISMODULE_OK;
}

static int cmdRaftSort(RedisModuleCtx *ctx,
                       RedisModuleString **argv, int argc)
{
    if (argc < 2) {
        RedisModule_WrongArity(ctx);
        return REDISMODULE_OK;
    }

    argv++;
    argc--;

    handleSort(ctx, argv, argc);

    return REDISMODULE_OK;
}

static int cmdRaftRandom(RedisModuleCtx *ctx,
                         RedisModuleString **argv, int argc)
{
    RedisModule_ReplyWithError(ctx, "Cannot run a command with random results in this context");

    return REDISMODULE_OK;
}

static int cmdRaftScan(RedisModuleCtx *ctx, RedisModuleString **argv, int argc)
{
    RedisRaftCtx *rr = &redis_raft;

    if (argc < 3) {
        RedisModule_WrongArity(ctx);
        return REDISMODULE_OK;
    }

    char cursor[32] = {0};
    char slots[REDIS_RAFT_HASH_SLOTS] = {0};
    char *slot_str;

    size_t str_len;
    const char *str = RedisModule_StringPtrLen(argv[1], &str_len);
    strncpy(cursor, str, str_len);

    str = RedisModule_StringPtrLen(argv[2], &str_len);
    slot_str = RedisModule_Alloc(str_len + 1);
    strncpy(slot_str, str, str_len);
    slot_str[str_len] = '\0';

    int ret = parseHashSlots(slots, slot_str);
    RedisModule_Free(slot_str);
    if (ret != RR_OK) {
        RedisModule_ReplyWithError(ctx, "ERR couldn't parse slots");
        return REDISMODULE_OK;
    }

    RedisModuleCallReply *reply;
    if (!(reply = RedisModule_Call(ctx, "scan", "ccl", cursor, "count", rr->config.scan_size))) {
        RedisModule_ReplyWithError(ctx, "ERR scan failed");
        return REDISMODULE_OK;
    }

    if (RedisModule_CallReplyType(reply) != REDISMODULE_REPLY_ARRAY) {
        RedisModule_ReplyWithError(ctx, "ERR scan returned unexpected reply type");
        goto exit;
    }

    if (RedisModule_CallReplyLength(reply) != 2) {
        RedisModule_ReplyWithError(ctx, "ERR scan returned unexpected array length");
        goto exit;
    }

    RedisModuleCallReply *rCursor = RedisModule_CallReplyArrayElement(reply, 0);
    if (RedisModule_CallReplyType(rCursor) != REDISMODULE_REPLY_STRING) {
        RedisModule_ReplyWithError(ctx, "ERR scan returned unexpected type for cursor");
        goto exit;
    }

    RedisModuleCallReply *list = RedisModule_CallReplyArrayElement(reply, 1);
    if (RedisModule_CallReplyType(list) != REDISMODULE_REPLY_ARRAY) {
        RedisModule_ReplyWithError(ctx, "ERR scan returned unexpected type for key list");
        goto exit;
    }

    for (size_t i = 0; i < RedisModule_CallReplyLength(list); i++) {
        if (RedisModule_CallReplyType(RedisModule_CallReplyArrayElement(list, i)) != REDISMODULE_REPLY_STRING) {
            RedisModule_ReplyWithError(ctx, "ERR scan returned unexpected type for a key");
            goto exit;
        }
    }

    RedisModule_ReplyWithArray(ctx, 2);
    RedisModule_ReplyWithCallReply(ctx, rCursor);
    RedisModule_ReplyWithArray(ctx, REDISMODULE_POSTPONED_LEN);
    long count = 0;
    for (size_t i = 0; i < RedisModule_CallReplyLength(list); i++) {
        RedisModuleCallReply *key = RedisModule_CallReplyArrayElement(list, i);
        str = RedisModule_CallReplyStringPtr(key, &str_len);
        unsigned int slot = keyHashSlot(str, str_len);
        if (slots[slot]) {
            count++;
            RedisModule_ReplyWithArray(ctx, 2);
            RedisModule_ReplyWithCallReply(ctx, key);
            RedisModule_ReplyWithLongLong(ctx, slot);
        }
    }
    RedisModule_ReplySetArrayLength(ctx, count);

exit:
    RedisModule_FreeCallReply(reply);
    return REDISMODULE_OK;
}

void handleClientEvent(RedisModuleCtx *ctx, RedisModuleEvent eid,
                       uint64_t subevent, void *data)
{
    (void) ctx;

    RedisRaftCtx *rr = &redis_raft;
    RedisModuleClientInfo *ci = data;

    if (eid.id == REDISMODULE_EVENT_CLIENT_CHANGE) {
        switch (subevent) {
            case REDISMODULE_SUBEVENT_CLIENT_CHANGE_DISCONNECTED:
                ClientStateFree(rr, ci->id);
                break;
            case REDISMODULE_SUBEVENT_CLIENT_CHANGE_CONNECTED:
                ClientStateAlloc(rr, ci->id);
                break;
        }
    }
}

/* Command filter callback that intercepts normal Redis commands and prefixes them
 * with a RAFT command prefix in order to divert them to execute inside RedisRaft.
 */
static void interceptRedisCommands(RedisModuleCommandFilterCtx *filter)
{
    if (checkInRedisModuleCall()) {
        /* if we are running a command in lua that has to be sorted to be deterministic across all nodes */
        if (redis_raft.entered_eval) {
            RedisModuleString *cmd = RedisModule_CommandFilterArgGet(filter, 0);
            const CommandSpec *cs;
            if ((cs = CommandSpecTableGet(redis_raft.commands_spec_table, cmd)) != NULL) {
                if (cs->flags & CMD_SPEC_SORT_REPLY) {
                    RedisModuleString *raft_str = RedisModule_CreateString(NULL, "RAFT._SORT_REPLY", 16);
                    RedisModule_CommandFilterArgInsert(filter, 0, raft_str);
                } else if (cs->flags & CMD_SPEC_RANDOM) {
                    RedisModuleString *raft_str = RedisModule_CreateString(NULL, "RAFT._REJECT_RANDOM_COMMAND", 27);
                    RedisModule_CommandFilterArgInsert(filter, 0, raft_str);
                }
            }
        }

        return;
    }

    const CommandSpec *cs = CommandSpecTableGet(redis_raft.commands_spec_table, RedisModule_CommandFilterArgGet(filter, 0));
    if (cs && (cs->flags & CMD_SPEC_DONT_INTERCEPT))
        return;

    /* Prepend RAFT to the original command */
    RedisModuleString *raft_str = RedisModule_CreateString(NULL, "RAFT", 4);
    RedisModule_CommandFilterArgInsert(filter, 0, raft_str);
}

/* Callback from Redis event loop */
static void beforeSleep(RedisModuleCtx *ctx, RedisModuleEvent eid,
                        uint64_t subevent, void *data)
{
    if (subevent == REDISMODULE_SUBEVENT_EVENTLOOP_BEFORE_SLEEP) {
        handleBeforeSleep(&redis_raft);
    }
}

static void handleInfo(RedisModuleInfoCtx *ctx, int for_crash_report)
{
    (void) for_crash_report;

    RedisRaftCtx *rr = &redis_raft;

    RedisModule_InfoAddSection(ctx, "version");
    RedisModule_InfoAddFieldCString(ctx, "version", REDISRAFT_VERSION);
    RedisModule_InfoAddFieldCString(ctx, "git_sha1", REDISRAFT_GIT_SHA1);

    RedisModule_InfoAddSection(ctx, "general");
    RedisModule_InfoAddFieldCString(ctx, "dbid", rr->snapshot_info.dbid);
    RedisModule_InfoAddFieldLongLong(ctx, "node_id", rr->config.id);
    RedisModule_InfoAddFieldCString(ctx, "state", getStateStr(rr));
    RedisModule_InfoAddFieldCString(ctx, "role", rr->raft ? raft_get_state_str(rr->raft) : "(none)");

    char *voting = "-";
    if (rr->raft) {
        voting = raft_node_is_voting(raft_get_my_node(rr->raft)) ? "yes" : "no";
    }
    RedisModule_InfoAddFieldCString(ctx, "is_voting", voting);
    RedisModule_InfoAddFieldLongLong(ctx, "leader_id", rr->raft ? raft_get_leader_id(rr->raft) : -1);
    RedisModule_InfoAddFieldLongLong(ctx, "current_term", rr->raft ? raft_get_current_term(rr->raft) : 0);
    RedisModule_InfoAddFieldLongLong(ctx, "num_nodes", rr->raft ? raft_get_num_nodes(rr->raft) : 0);
    RedisModule_InfoAddFieldLongLong(ctx, "num_voting_nodes", rr->raft ? raft_get_num_voting_nodes(rr->raft) : 0);

    long long now = RedisModule_Milliseconds();
    int num_nodes = rr->raft ? raft_get_num_nodes(rr->raft) : 0;
    for (int i = 0; i < num_nodes; i++) {
        raft_node_t *rn = raft_get_node_from_idx(rr->raft, i);
        Node *n = raft_node_get_udata(rn);
        if (!n) {
            continue;
        }

        char name[32];
        snprintf(name, sizeof(name), "node%d", i);

        RedisModule_InfoBeginDictField(ctx, name);
        RedisModule_InfoAddFieldLongLong(ctx, "id", n->id);
        RedisModule_InfoAddFieldCString(ctx, "state", ConnGetStateStr(n->conn));
        RedisModule_InfoAddFieldCString(ctx, "voting", raft_node_is_voting(rn) ? "yes" : "no");
        RedisModule_InfoAddFieldCString(ctx, "addr", n->addr.host);
        RedisModule_InfoAddFieldULongLong(ctx, "port", n->addr.port);

        long long int last = -1;
        if (n->conn->last_connected_time) {
            last = (now - n->conn->last_connected_time) / 1000;
        }
        RedisModule_InfoAddFieldLongLong(ctx, "last_conn_secs", last);

        RedisModule_InfoAddFieldULongLong(ctx, "conn_errors", n->conn->connect_errors);
        RedisModule_InfoAddFieldULongLong(ctx, "conn_oks", n->conn->connect_oks);
        RedisModule_InfoEndDictField(ctx);
    }

    RedisModule_InfoAddSection(ctx, "log");
    RedisModule_InfoAddFieldLongLong(ctx, "log_entries", rr->raft ? raft_get_log_count(rr->raft) : 0);
    RedisModule_InfoAddFieldLongLong(ctx, "current_index", rr->raft ? raft_get_current_idx(rr->raft) : 0);
    RedisModule_InfoAddFieldLongLong(ctx, "commit_index", rr->raft ? raft_get_commit_idx(rr->raft) : 0);
    RedisModule_InfoAddFieldLongLong(ctx, "last_applied_index", rr->raft ? raft_get_last_applied_idx(rr->raft) : 0);
    RedisModule_InfoAddFieldULongLong(ctx, "file_size", rr->log ? rr->log->file_size : 0);
    RedisModule_InfoAddFieldULongLong(ctx, "cache_memory_size", rr->logcache ? rr->logcache->entries_memsize : 0);
    RedisModule_InfoAddFieldLongLong(ctx, "cache_entries", rr->logcache ? rr->logcache->len : 0);
    RedisModule_InfoAddFieldULongLong(ctx, "client_attached_entries", rr->client_attached_entries);
    RedisModule_InfoAddFieldULongLong(ctx, "fsync_count", rr->log ? rr->log->fsync_count : 0);
    RedisModule_InfoAddFieldULongLong(ctx, "fsync_max_microseconds", rr->log ? rr->log->fsync_max : 0);

    uint64_t avg = 0;
    if (rr->log && rr->log->fsync_count) {
        avg = rr->log->fsync_total / rr->log->fsync_count;
    }
    RedisModule_InfoAddFieldULongLong(ctx, "fsync_avg_microseconds", avg);

    RedisModule_InfoAddSection(ctx, "snapshot");
    RedisModule_InfoAddFieldCString(ctx, "snapshot_in_progress", rr->snapshot_in_progress ? "yes" : "no");
    RedisModule_InfoAddFieldULongLong(ctx, "snapshots_loaded", rr->snapshots_loaded);
    RedisModule_InfoAddFieldULongLong(ctx, "snapshots_created", rr->snapshots_created);

    RedisModule_InfoAddSection(ctx, "clients");
    RedisModule_InfoAddFieldULongLong(ctx, "proxy_reqs", rr->proxy_reqs);
    RedisModule_InfoAddFieldULongLong(ctx, "proxy_failed_reqs", rr->proxy_failed_reqs);
    RedisModule_InfoAddFieldULongLong(ctx, "proxy_failed_responses", rr->proxy_failed_responses);
    RedisModule_InfoAddFieldULongLong(ctx, "proxy_outstanding_reqs", rr->proxy_outstanding_reqs);

    RedisModule_InfoAddSection(ctx, "stats");
    RedisModule_InfoAddFieldULongLong(ctx, "appendreq_received", rr->appendreq_received);
    RedisModule_InfoAddFieldULongLong(ctx, "appendreq_with_entry_received", rr->appendreq_with_entry_received);
    RedisModule_InfoAddFieldULongLong(ctx, "snapshotreq_received", rr->snapshotreq_received);
    RedisModule_InfoAddFieldULongLong(ctx, "exec_throttled", rr->exec_throttled);
}

static int registerRaftCommands(RedisModuleCtx *ctx)
{
    /* Register commands.
     *
     * NOTE: Internal RedisRaft module commands must also be set with
     * their apropriate flags in commands.c, typically with a
     * CMD_SPEC_DONT_INTERCEPT flag.
     * */
    if (RedisModule_CreateCommand(ctx, "raft", cmdRaft,
                                  "write", 0, 0, 0) == REDISMODULE_ERR) {
        return REDISMODULE_ERR;
    }

    if (RedisModule_CreateCommand(ctx, "raft.entry", cmdRaftEntry,
                                  "write", 0, 0, 0) == REDISMODULE_ERR) {
        return REDISMODULE_ERR;
    }

    if (RedisModule_CreateCommand(ctx, "raft.cluster", cmdRaftCluster,
                                  "admin", 0, 0, 0) == REDISMODULE_ERR) {
        return REDISMODULE_ERR;
    }

    if (RedisModule_CreateCommand(ctx, "raft.shardgroup", cmdRaftShardGroup,
                                  "admin", 0, 0, 0) == REDISMODULE_ERR) {
        return REDISMODULE_ERR;
    }

    if (RedisModule_CreateCommand(ctx, "raft.node", cmdRaftNode,
                                  "admin", 0, 0, 0) == REDISMODULE_ERR) {
        return REDISMODULE_ERR;
    }

    if (RedisModule_CreateCommand(ctx, "raft.ae", cmdRaftAppendEntries,
                                  "write", 0, 0, 0) == REDISMODULE_ERR) {
        return REDISMODULE_ERR;
    }

    if (RedisModule_CreateCommand(ctx, "raft.transfer_leader",
                                  cmdRaftTransferLeader,
                                  "admin", 0, 0, 0) == REDISMODULE_ERR) {
        return REDISMODULE_ERR;
    }

    if (RedisModule_CreateCommand(ctx, "raft.timeout_now", cmdRaftTimeoutNow,
                                  "admin", 0, 0, 0) == REDISMODULE_ERR) {
        return REDISMODULE_ERR;
    }

    if (RedisModule_CreateCommand(ctx, "raft.requestvote", cmdRaftRequestVote,
                                  "admin", 0, 0, 0) == REDISMODULE_ERR) {
        return REDISMODULE_ERR;
    }

    if (RedisModule_CreateCommand(ctx, "raft.snapshot", cmdRaftSnapshot,
                                  "admin", 0, 0, 0) == REDISMODULE_ERR) {
        return REDISMODULE_ERR;
    }

    if (RedisModule_CreateCommand(ctx, "raft.debug", cmdRaftDebug,
                                  "admin", 0, 0, 0) == REDISMODULE_ERR) {
        return REDISMODULE_ERR;
    }

    if (RedisModule_CreateCommand(ctx, "raft.nodeshutdown", cmdRaftNodeShutdown,
                                  "admin", 0, 0, 0) == REDISMODULE_ERR) {
        return REDISMODULE_ERR;
    }

    if (RedisModule_CreateCommand(ctx, "raft._sort_reply", cmdRaftSort,
                                  "admin", 0, 0, 0) == REDISMODULE_ERR) {
        return REDISMODULE_ERR;
    }

    if (RedisModule_CreateCommand(ctx, "raft._reject_random_command",
                                  cmdRaftRandom,
                                  "admin", 0, 0, 0) == REDISMODULE_ERR) {
        return REDISMODULE_ERR;
    }

    if (RedisModule_CreateCommand(ctx, "raft.import", cmdRaftImport,
                                  "admin", 0, 0, 0) == REDISMODULE_ERR) {
        return REDISMODULE_ERR;
    }

    if (RedisModule_CreateCommand(ctx, "raft.scan", cmdRaftScan,
                                  "admin", 0, 0, 0) == REDISMODULE_ERR) {
        return REDISMODULE_ERR;
    }

    RedisRaftType = RedisModule_CreateDataType(ctx, REDIS_RAFT_DATATYPE_NAME,
                                               REDIS_RAFT_DATATYPE_ENCVER,
                                               &RedisRaftTypeMethods);
    if (RedisRaftType == NULL) {
        return REDISMODULE_ERR;
    }

    return REDISMODULE_OK;
}

<<<<<<< HEAD
RRStatus RedisRaftCtxInit(RedisRaftCtx *rr, RedisModuleCtx *ctx)
{
    *rr = (RedisRaftCtx){
        .state = REDIS_RAFT_UNINITIALIZED,
        .ctx = RedisModule_GetDetachedThreadSafeContext(ctx),
    };

    CommandSpecTableInit(rr->ctx, &rr->commands_spec_table);

    if (ConfigInit(rr->ctx, &rr->config) != RR_OK) {
        LOG_WARNING("Failed to init configuration");
        goto error;
    }

    /* for backwards compatibility with older redis version that don't support "0v"m */
    if (RedisModule_GetContextFlagsAll() & REDISMODULE_CTX_FLAGS_RESP3) {
        rr->resp_call_fmt = "0v";
    } else {
        rr->resp_call_fmt = "v";
    }

    /* Client state for MULTI/ASKING support */
    rr->client_state = RedisModule_CreateDict(rr->ctx);
    rr->locked_keys = RedisModule_CreateDict(rr->ctx);

    /* Cluster configuration */
    ShardingInfoInit(rr->ctx, &rr->sharding_info);

    /* Raft log exists -> go into RAFT_LOADING state:
     *
     * Redis will load RDB as a snapshot, if it exists. When done,
     * handleLoadingState() will be called, initialize Raft library and load
     * log file.
     *
     * Raft log does not exist -> go into RAFT_UNINITIALIZED state:
     *
     * Nothing will happen until users will initiate a RAFT.CLUSTER INIT
     * or RAFT.CLUSTER JOIN command.
     */
    if (RaftMetaRead(&rr->meta, rr->config.log_filename) == RR_OK) {
        rr->log = RaftLogOpen(rr->config.log_filename, &rr->config, 0);
        if (rr->log) {
            rr->state = REDIS_RAFT_LOADING;
        }
    }

    RedisModule_CreateTimer(rr->ctx, rr->config.periodic_interval, callRaftPeriodic, rr);
    RedisModule_CreateTimer(rr->ctx, rr->config.reconnect_interval, callHandleNodeStates, rr);
    threadPoolInit(&rr->thread_pool, 5);
    fsyncThreadStart(&rr->fsyncThread, handleFsyncCompleted);

    return RR_OK;

error:
    RedisRaftCtxClear(rr);
    *rr = (RedisRaftCtx){0};
    return RR_ERROR;
}

void RedisRaftCtxClear(RedisRaftCtx *rr)
{
    if (rr->raft) {
        raft_destroy(rr->raft);
        rr->raft = NULL;
    }

    if (rr->ctx) {
        RedisModule_FreeThreadSafeContext(rr->ctx);
        rr->ctx = NULL;
    }

    RaftLogFree(rr->log);
    rr->log = NULL;

    if (rr->logcache) {
        EntryCacheFree(rr->logcache);
        rr->logcache = NULL;
    }

    if (rr->transfer_req) {
        RaftReqFree(rr->transfer_req);
        rr->transfer_req = NULL;
    }

    if (rr->migrate_req) {
        RaftReqFree(rr->migrate_req);
        rr->migrate_req = NULL;
    }

    if (rr->sharding_info) {
        ShardingInfoFree(rr->ctx, rr->sharding_info);
        rr->sharding_info = NULL;
    }

    if (rr->client_state) {
        RedisModule_FreeDict(rr->ctx, rr->client_state);
        rr->client_state = NULL;
    }

    if (rr->debug_req) {
        RaftReqFree(rr->debug_req);
        rr->debug_req = NULL;
    }

    if (rr->locked_keys) {
        RedisModule_FreeDict(rr->ctx, rr->locked_keys);
        rr->locked_keys = NULL;
    }

    CommandSpecTableClear(rr->commands_spec_table);
}

void RedisRaftFreeGlobals()
{
    if (redisraft_log_ctx) {
        RedisModule_FreeThreadSafeContext(redisraft_log_ctx);
    }
    RedisRaftCtxClear(&redis_raft);
=======
void moduleChangeCallback(RedisModuleCtx *ctx, RedisModuleEvent e, uint64_t sub, void *data)
{
    REDISMODULE_NOT_USED(e);

    /* recreate the CommandSpec dict on any module change */
    RRStatus ret = CommandSpecSet(ctx, redis_raft.config.ignored_commands);
    RedisModule_Assert(ret == RR_OK);
>>>>>>> fd1a2aa9
}

__attribute__((__unused__)) int RedisModule_OnLoad(RedisModuleCtx *ctx, RedisModuleString **argv, int argc)
{
    int ret;

    ret = RedisModule_Init(ctx, "raft", 1, REDISMODULE_APIVER_1);
    if (ret != REDISMODULE_OK) {
        return REDISMODULE_ERR;
    }

    RedisModule_Log(ctx, REDISMODULE_LOGLEVEL_NOTICE,
                    "RedisRaft version %s [%s]",
                    REDISRAFT_VERSION, REDISRAFT_GIT_SHA1);

    const int MIN_SUPPORTED_REDIS_VERSION = 0x00070000;
    if (!RMAPI_FUNC_SUPPORTED(RedisModule_GetServerVersion) ||
        RedisModule_GetServerVersion() < MIN_SUPPORTED_REDIS_VERSION) {
        RedisModule_Log(ctx, REDISMODULE_LOGLEVEL_WARNING,
                        "RedisRaft requires Redis 7.0 or above");
        return REDISMODULE_ERR;
    }

    /* Create a logging context */
    redisraft_log_ctx = RedisModule_GetDetachedThreadSafeContext(ctx);

    RedisModule_RegisterInfoFunc(ctx, handleInfo);
    RedisModule_RegisterCommandFilter(ctx, interceptRedisCommands, 0);

    if (registerRaftCommands(ctx) == RR_ERROR) {
        LOG_WARNING("Failed to register commands");
        goto error;
    }

    ret = RedisModule_SubscribeToServerEvent(ctx, RedisModuleEvent_ClientChange,
                                             handleClientEvent);
    if (ret != REDISMODULE_OK) {
        LOG_WARNING("Failed to subscribe to server events.");
        goto error;
    }

    ret = RedisModule_SubscribeToServerEvent(ctx, RedisModuleEvent_EventLoop,
                                             beforeSleep);
    if (ret != REDISMODULE_OK) {
        LOG_WARNING("Failed to subscribe to server events.");
        goto error;
    }

    ret = RedisModule_SubscribeToServerEvent(ctx, RedisModuleEvent_Config,
                                             ConfigRedisEventCallback);
    if (ret != REDISMODULE_OK) {
        LOG_WARNING("Failed to subscribe to server events.");
        goto error;
    }

    if (RedisModule_SubscribeToServerEvent(ctx, RedisModuleEvent_ModuleChange,
                                           moduleChangeCallback) != REDISMODULE_OK) {
        LOG_WARNING("Failed to subscribe to server events.");
        return REDISMODULE_ERR;
    }

    RedisRaftCtx *rr = &redis_raft;

    if (RedisRaftCtxInit(rr, ctx) == RR_ERROR) {
        LOG_WARNING("Failed to init redis raft context");
        goto error;
    }

    LOG_NOTICE("Raft module loaded, state is '%s'", getStateStr(rr));
    return REDISMODULE_OK;
error:
    RedisRaftFreeGlobals();
    return REDISMODULE_ERR;
}<|MERGE_RESOLUTION|>--- conflicted
+++ resolved
@@ -1896,7 +1896,14 @@
     return REDISMODULE_OK;
 }
 
-<<<<<<< HEAD
+void moduleChangeCallback(RedisModuleCtx *ctx, RedisModuleEvent e, uint64_t sub, void *data)
+{
+    REDISMODULE_NOT_USED(e);
+
+    /* rebuild the command spec table on any module change */
+    CommandSpecTableRebuild(redis_raft.ctx, redis_raft.commands_spec_table, redis_raft.config.ignored_commands);
+}
+
 RRStatus RedisRaftCtxInit(RedisRaftCtx *rr, RedisModuleCtx *ctx)
 {
     *rr = (RedisRaftCtx){
@@ -2015,15 +2022,6 @@
         RedisModule_FreeThreadSafeContext(redisraft_log_ctx);
     }
     RedisRaftCtxClear(&redis_raft);
-=======
-void moduleChangeCallback(RedisModuleCtx *ctx, RedisModuleEvent e, uint64_t sub, void *data)
-{
-    REDISMODULE_NOT_USED(e);
-
-    /* recreate the CommandSpec dict on any module change */
-    RRStatus ret = CommandSpecSet(ctx, redis_raft.config.ignored_commands);
-    RedisModule_Assert(ret == RR_OK);
->>>>>>> fd1a2aa9
 }
 
 __attribute__((__unused__)) int RedisModule_OnLoad(RedisModuleCtx *ctx, RedisModuleString **argv, int argc)
@@ -2082,7 +2080,7 @@
     if (RedisModule_SubscribeToServerEvent(ctx, RedisModuleEvent_ModuleChange,
                                            moduleChangeCallback) != REDISMODULE_OK) {
         LOG_WARNING("Failed to subscribe to server events.");
-        return REDISMODULE_ERR;
+        goto error;
     }
 
     RedisRaftCtx *rr = &redis_raft;
