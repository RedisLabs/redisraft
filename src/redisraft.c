/*
 * This file is part of RedisRaft.
 *
 * Copyright (c) 2020-2021 Redis Ltd.
 *
 * RedisRaft is licensed under the Redis Source Available License (RSAL).
 */

#include <string.h>
#include <strings.h>
#include <stdlib.h>
#include <unistd.h>
#include <inttypes.h>
#include <dlfcn.h>

#include "redisraft.h"

RedisModuleCtx *redis_raft_log_ctx = NULL;

int redis_raft_trace = TRACE_OFF;
int redis_raft_loglevel = LOG_LEVEL_NOTICE;

const char *redis_raft_log_levels[] = {
    REDISMODULE_LOGLEVEL_DEBUG,
    REDISMODULE_LOGLEVEL_VERBOSE,
    REDISMODULE_LOGLEVEL_NOTICE,
    REDISMODULE_LOGLEVEL_WARNING
};

RedisRaftCtx redis_raft = { 0 };
static RedisRaftConfig config;

/* This is needed for newer pthread versions to properly link and work */
#ifdef LINUX
void *__dso_handle;
#endif

#define VALID_NODE_ID(x)    ((x) > 0)

static void redirectCommand(RedisRaftCtx *rr, RedisModuleCtx *ctx, Node *leader);
static RRStatus handleNonLeaderCommand(RedisRaftCtx *rr, RedisModuleCtx *ctx,  Node *leader, RaftRedisCommandArray *cmds);

/* Parse a node address from a RedisModuleString */
static RRStatus getNodeAddrFromArg(RedisModuleCtx *ctx, RedisModuleString *arg, NodeAddr *addr)
{
    size_t node_addr_len;
    const char *node_addr_str = RedisModule_StringPtrLen(arg, &node_addr_len);
    if (!NodeAddrParse(node_addr_str, node_addr_len, addr)) {
        RedisModule_ReplyWithError(ctx, "invalid node address");
        return RR_ERROR;
    }

    return RR_OK;
}

/* RAFT.NODE ADD [id] [address:port]
 *   Add a new node to the cluster.  The [id] can be an explicit non-zero value,
 *   or zero to let the cluster choose one.
 * Reply:
 *   -NOCLUSTER ||
 *   -LOADING ||
 *   -CLUSTERDOWN ||
 *   -MOVED <slot> <addr>:<port> ||
 *   *2
 *   :<new node id>
 *   :<dbid>
 *
 * RAFT.NODE REMOVE [id]
 *   Remove an existing node from the cluster.
 * Reply:
 *   -NOCLUSTER ||
 *   -LOADING ||
 *   -CLUSTERDOWN ||
 *   -MOVED <slot> <addr>:<port> ||
 *   +OK
 */
static int cmdRaftNode(RedisModuleCtx *ctx, RedisModuleString **argv, int argc)
{
    RedisRaftCtx *rr = &redis_raft;

    if (argc < 2) {
        RedisModule_WrongArity(ctx);
        return REDISMODULE_OK;
    }

    if (checkRaftState(rr, ctx) == RR_ERROR) {
        return REDISMODULE_OK;
    }

    if (!raft_is_leader(rr->raft)) {
        Node *leader = getLeaderNodeOrReply(rr, ctx);
        if (leader) {
            redirectCommand(rr, ctx, leader);
        }
        return REDISMODULE_OK;
    }

    size_t cmd_len;
    const char *cmd = RedisModule_StringPtrLen(argv[1], &cmd_len);

    if (!strncasecmp(cmd, "ADD", cmd_len)) {
        if (argc != 4) {
            RedisModule_WrongArity(ctx);
            return REDISMODULE_OK;
        }

        /* Validate node id */
        long long node_id;
        if (RedisModule_StringToLongLong(argv[2], &node_id) != REDISMODULE_OK ||
                (node_id && !VALID_NODE_ID(node_id))) {
            RedisModule_ReplyWithError(ctx, "invalid node id");
            return REDISMODULE_OK;
        }

        if (hasNodeIdBeenUsed(rr, (raft_node_id_t) node_id)) {
            RedisModule_ReplyWithError(ctx, "node id has already been used in this cluster");
            return REDISMODULE_OK;
        }

        if (node_id == 0) {
            node_id = makeRandomNodeId(rr);
        }

        RaftCfgChange cfg = {
            .id = (raft_node_id_t) node_id
        };

        /* Parse address */
        if (getNodeAddrFromArg(ctx, argv[3], &cfg.addr) == RR_ERROR) {
            /* Error already produced */
            return REDISMODULE_OK;
        }

        raft_entry_resp_t resp;
        RaftReq *req = RaftReqInit(ctx, RR_CFGCHANGE_ADDNODE);

        raft_entry_req_t *entry = raft_entry_new(sizeof(cfg));
        entry->id = rand();
        entry->type = RAFT_LOGTYPE_ADD_NONVOTING_NODE;
        memcpy(entry->data, &cfg, sizeof(cfg));
        entryAttachRaftReq(rr, entry, req);

        int e = raft_recv_entry(rr->raft, entry, &resp);
        if (e != 0) {
            entryDetachRaftReq(rr, entry);
            replyRaftError(req->ctx, e);
            raft_entry_release(entry);
            RaftReqFree(req);
            return REDISMODULE_OK;
        }

        raft_entry_release(entry);

    } else if (!strncasecmp(cmd, "REMOVE", cmd_len)) {
        if (argc != 3) {
            RedisModule_WrongArity(ctx);
            return REDISMODULE_OK;
        }

        long long node_id;
        if (RedisModule_StringToLongLong(argv[2], &node_id) != REDISMODULE_OK ||
            !VALID_NODE_ID(node_id)) {
                RedisModule_ReplyWithError(ctx, "invalid node id");
                return REDISMODULE_OK;
        }

        /* Validate it exists */
        if (!raft_get_node(rr->raft, (raft_node_id_t) node_id)) {
            RedisModule_ReplyWithError(ctx, "node id does not exist");
            return REDISMODULE_OK;
        }

        RaftCfgChange cfg = {
            .id = (raft_node_id_t) node_id
        };

        raft_entry_resp_t resp;
        RaftReq *req = RaftReqInit(ctx, RR_CFGCHANGE_REMOVENODE);

        raft_entry_req_t *entry = raft_entry_new(sizeof(cfg));
        entry->id = rand();
        entry->type = RAFT_LOGTYPE_REMOVE_NODE;
        memcpy(entry->data, &cfg, sizeof(cfg));
        entryAttachRaftReq(rr, entry, req);

        int e = raft_recv_entry(rr->raft, entry, &resp);
        if (e != 0) {
            entryDetachRaftReq(rr, entry);
            replyRaftError(req->ctx, e);
            raft_entry_release(entry);
            RaftReqFree(req);
            return REDISMODULE_OK;
        }

        raft_entry_release(entry);

        /* Special case, we are the only node and our node has been removed */
        if (cfg.id == raft_get_nodeid(rr->raft) &&
            raft_get_num_voting_nodes(rr->raft) == 0) {
            shutdownAfterRemoval(rr);
        }
    } else {
        RedisModule_ReplyWithError(ctx, "RAFT.NODE supports ADD / REMOVE only");
    }

    return REDISMODULE_OK;
}

/* RAFT.TRANSFER_LEADER [target_node_id]
  *   Attempt to transfer raft cluster leadership to targeted node
 * Reply:
 *   -NOCLUSTER ||
 *   -LOADING ||
 *   -ERR
 *   +OK
 */
static int cmdRaftTransferLeader(RedisModuleCtx *ctx, RedisModuleString **argv, int argc)
{
    RedisRaftCtx *rr = &redis_raft;
    raft_node_id_t target = RAFT_NODE_ID_NONE;

    if (argc > 2) {
        RedisModule_WrongArity(ctx);
        return REDISMODULE_OK;
    }

    if (argc == 2) {
        if (RedisModuleStringToInt(argv[1], &target) == REDISMODULE_ERR) {
            RedisModule_ReplyWithError(ctx, "invalid target node id");
            return REDISMODULE_OK;
        }
    }

    if (checkRaftState(rr, ctx) == RR_ERROR) {
        return REDISMODULE_OK;
    }

    int err = raft_transfer_leader(rr->raft, target, 0);
    if (err != 0) {
        replyRaftError(ctx, err);
        return REDISMODULE_OK;
    }

    rr->transfer_req = RaftReqInit(ctx, RR_TRANSFER_LEADER);

    return REDISMODULE_OK;
}

/* RAFT.TIMEOUT_NOW
 *   instruct this node to force an election
 * Reply:
 *   -NOCLUSTER ||
 *   -LOADING ||
 *   +OK
 */
static int cmdRaftTimeoutNow(RedisModuleCtx *ctx, RedisModuleString **argv, int argc)
{
    RedisRaftCtx *rr = &redis_raft;

    if (argc != 1) {
        RedisModule_WrongArity(ctx);
        return REDISMODULE_OK;
    }

    if (checkRaftState(rr, ctx) == RR_ERROR) {
        return REDISMODULE_OK;
    }

    raft_timeout_now(rr->raft);
    RedisModule_ReplyWithSimpleString(ctx, "OK");

    return REDISMODULE_OK;
}

/* RAFT.REQUESTVOTE [target_node_id] [src_node_id] [term]:[candidate_id]:[last_log_idx]:[last_log_term]
 *   Request a node's vote (per Raft paper).
 * Reply:
 *   -NOCLUSTER ||
 *   -LOADING ||
 *   *2
 *   :<term>
 *   :<granted> (0 or 1)
 */
static int cmdRaftRequestVote(RedisModuleCtx *ctx, RedisModuleString **argv, int argc)
{
    RedisRaftCtx *rr = &redis_raft;

    if (argc != 4) {
        RedisModule_WrongArity(ctx);
        return REDISMODULE_OK;
    }

    if (checkRaftState(rr, ctx) == RR_ERROR) {
        return REDISMODULE_OK;
    }

    int target_node_id;
    if (RedisModuleStringToInt(argv[1], &target_node_id) == REDISMODULE_ERR ||
        target_node_id != rr->config->id) {

        RedisModule_ReplyWithError(ctx, "invalid or incorrect target node id");
        return REDISMODULE_OK;
    }

    int src_node_id;
    if (RedisModuleStringToInt(argv[2], &src_node_id) == REDISMODULE_ERR) {
        RedisModule_ReplyWithError(ctx, "invalid source node id");
        return REDISMODULE_OK;
    }


    const char *tmpstr = RedisModule_StringPtrLen(argv[3], NULL);
    raft_requestvote_req_t req = {0};

    if (sscanf(tmpstr, "%d:%ld:%d:%ld:%ld",
                &req.prevote,
                &req.term,
                &req.candidate_id,
                &req.last_log_idx,
                &req.last_log_term) != 5) {
        RedisModule_ReplyWithError(ctx, "invalid message");
        return REDISMODULE_OK;
    }

    raft_requestvote_resp_t resp = {0};
    raft_node_t *node = raft_get_node(rr->raft, src_node_id);

    if (raft_recv_requestvote(rr->raft, node, &req, &resp) != 0) {
        RedisModule_ReplyWithError(ctx, "ERR operation failed");
        return REDISMODULE_OK;
    }

    RedisModule_ReplyWithArray(ctx, 4);
    RedisModule_ReplyWithLongLong(ctx, resp.prevote);
    RedisModule_ReplyWithLongLong(ctx, resp.request_term);
    RedisModule_ReplyWithLongLong(ctx, resp.term);
    RedisModule_ReplyWithLongLong(ctx, resp.vote_granted);

    return REDISMODULE_OK;
}

static void handleReadOnlyCommand(void *arg, int can_read)
{
    RaftReq *req = arg;

    if (!can_read) {
        RedisModule_ReplyWithError(req->ctx, "TIMEOUT no quorum for read");
        goto exit;
    }

    RaftExecuteCommandArray(&redis_raft,req->ctx, req->ctx, &req->r.redis.cmds);

exit:
    RaftReqFree(req);
}

static void handleInfoCommand(RedisRaftCtx *rr,
                              RedisModuleCtx *ctx, RaftRedisCommand *cmd)
{
    RedisModuleCallReply *reply;

    /* Skip "INFO" string */
    int argc = cmd->argc - 1;
    RedisModuleString **argv = cmd->argc == 1 ? NULL : &cmd->argv[1];

    enterRedisModuleCall();
    reply = RedisModule_Call(ctx, "INFO", "v", argv, argc);
    exitRedisModuleCall();

    size_t info_len;
    const char *info = RedisModule_CallReplyStringPtr(reply, &info_len);

    char *pos = strstr(info, "cluster_enabled:0");
    if (pos) {
        /* Always return cluster_enabled:1 */
        *(pos + strlen("cluster_enabled:")) = '1';
    }

    RedisModule_ReplyWithStringBuffer(ctx, info, info_len);
    RedisModule_FreeCallReply(reply);
}

#define MIGRATE_CMD_OPTIONAL_ARG_IDX 6

typedef struct MigrationInfo {
    char username[256];
    char password[256];
} MigrationInfo;

static MigrationInfo * extractMigrationInfo(RedisRaftCtx *rr, RaftRedisCommand *cmd)
{
    MigrationInfo * ret = RedisModule_Calloc(1, sizeof(MigrationInfo));

    /* default values if auth isn't specified */
    strncpy(ret->username, "default", sizeof(ret->username));

    int idx;
    for (idx = MIGRATE_CMD_OPTIONAL_ARG_IDX; idx < cmd->argc; idx++) {
        size_t auth_str_len;
        const char * auth_str = RedisModule_StringPtrLen(cmd->argv[idx], &auth_str_len);
        if (auth_str_len == 5 && !strncasecmp("AUTH2", auth_str, 5)) {
            if (idx + 2 > cmd->argc) {
                LOG_WARNING("couldn't parse username/password");
                goto fail;
            }

            size_t username_len;
            const char *username = RedisModule_StringPtrLen(cmd->argv[idx + 1], &username_len);
            if (username_len > 255) {
                LOG_WARNING("username is too long: limited to 255 characters");
                goto fail;
            }
            strncpy(ret->username, username, username_len);

            size_t password_len;
            const char *password = RedisModule_StringPtrLen(cmd->argv[idx + 2], &password_len);
            if (password_len > 255) {
                LOG_WARNING("password is too long: limited to 255 characters");
                goto fail;
            }
            strncpy(ret->password, password, password_len);
            break;
        }
    }

    return ret;

fail:
    RedisModule_Free(ret);
    return NULL;
}

static RaftReq * cmdToMigrate(RedisRaftCtx *rr, RedisModuleCtx * ctx, RaftRedisCommand *cmd)
{
    RaftReq *req = NULL;

    // 0. assert minimum size here
    if (cmd->argc < 8) {
        RedisModule_WrongArity(ctx);
        return req;
    }

    // 1. Extract migration info and store it in a dict rr->migrate_info
    MigrationInfo * migrationInfo = extractMigrationInfo(rr, cmd);
    if (migrationInfo == NULL) {
        RedisModule_ReplyWithError(ctx, "ERR check logs");
        goto exit;
    }

    // 2. assert single key is empty
    size_t key_len;
    RedisModule_StringPtrLen(cmd->argv[3], &key_len);
    if (key_len != 0) {
        RedisModule_ReplyWithError(ctx, "ERR RedisRaft doesn't support old style single key migration");
        goto exit;
    }

    /* find "keys" for parsing out keys */
    int idx = MIGRATE_CMD_OPTIONAL_ARG_IDX;
    for(; idx < cmd->argc; idx++) {
        size_t str_len;
        const char * str = RedisModule_StringPtrLen(cmd->argv[idx], &str_len);
        if (str_len == 4 && !strcasecmp("keys", str)) {
            break;
        }
    }

    /* move idx past "keys" argv */
    idx++;

    if (idx >= cmd->argc) {
        RedisModule_ReplyWithError(ctx, "ERR Didn't provide any keys to migrate");
        goto exit;
    }

    RedisModuleString **keys = RedisModule_Alloc(sizeof(RedisModuleString *) * (cmd->argc - idx));
    int num_keys = cmd->argc - idx;
    for (int i = 0; i < num_keys; i++) {
        keys[i] = RedisModule_HoldString(ctx, cmd->argv[idx + i]);
    }

    req = RaftReqInit(ctx, RR_MIGRATE_KEYS);

    /* Overwrite with new data */
    req->r.migrate_keys.num_keys = num_keys;
    req->r.migrate_keys.keys = keys;
    req->r.migrate_keys.keys_serialized = RedisModule_Calloc(num_keys, sizeof(RedisModuleString *));
    memcpy(req->r.migrate_keys.auth_username, migrationInfo->username, 255);
    memcpy(req->r.migrate_keys.auth_password, migrationInfo->password, 255);

exit:
    RedisModule_Free(migrationInfo);
    return req;
}

static void handleMigrateCommand(RedisRaftCtx *rr, RedisModuleCtx *ctx, RaftRedisCommand *cmd)
{
<<<<<<< HEAD
    if (!raft_is_leader(rr->raft)) {
        Node *leader = getLeaderNodeOrReply(rr, ctx);
        if (leader) {
            redirectCommand(rr, ctx, leader);
        }
=======
    if (rr->migrate_req != NULL) {
        RedisModule_ReplyWithError(ctx, "ERR RedisRaft only supports one concurrent migration currently");
        return;
    }

    if (checkLeader(rr, ctx, NULL) == RR_ERROR) {
>>>>>>> ecb46c12
        return;
    }

    RaftReq * req;
    if ((req = cmdToMigrate(rr, ctx, cmd)) == NULL) {
        return;
    }

    raft_entry_resp_t response;
    raft_entry_t *entry = RaftRedisLockKeysSerialize(req->r.migrate_keys.keys, req->r.migrate_keys.num_keys);
    entry->id = rand();
    entry->type = RAFT_LOGTYPE_LOCK_KEYS;
    entryAttachRaftReq(rr, entry, req);
    int e = raft_recv_entry(rr->raft, entry, &response);
    if (e != 0) {
        replyRaftError(req->ctx, e);
        RaftReqFree(req);
        entryDetachRaftReq(rr, entry);
    }

    raft_entry_release(entry);
}

static bool getAskingState(RedisRaftCtx *rr, RedisModuleCtx *ctx)
{
    ClientState *clientState = ClientStateGet(rr, ctx);
    return clientState->asking;
}

static void setAskingState(RedisRaftCtx *rr, RedisModuleCtx *ctx, bool val)
{
    ClientState *clientState = ClientStateGet(rr, ctx);
    clientState->asking = val;
}

static void handleAsking(RedisRaftCtx *rr, RedisModuleCtx *ctx)
{
    setAskingState(rr, ctx, true);

    RedisModule_ReplyWithSimpleString(ctx, "OK");
}

/* Handle interception of Redis commands that have a different
 * implementation in RedisRaft.
 *
 * This is logically similar to handleMultiExec but implemented
 * separately for readability purposes.
 *
 * Currently intercepted commands:
 * - CLUSTER
 * - INFO
 * - MIGRATE
 * - ASKING
 *
 * Returns true if the command was intercepted, in which case the client has been replied to
 */
static bool handleInterceptedCommands(RedisRaftCtx *rr,
                                      RedisModuleCtx *ctx,
                                      RaftRedisCommandArray *cmds)
{
    RaftRedisCommand *cmd = cmds->commands[0];
    size_t len;
    const char *cmd_str = RedisModule_StringPtrLen(cmd->argv[0], &len);

    if (len == strlen("CLUSTER") && strncasecmp(cmd_str, "CLUSTER", len) == 0) {
        ShardingHandleClusterCommand(rr, ctx, cmd);
        return true;
    }

    if (len == strlen("INFO") && strncasecmp(cmd_str, "INFO", len) == 0) {
        handleInfoCommand(rr, ctx, cmd);
        return true;
    }

    if (len == strlen("MIGRATE") && strncasecmp(cmd_str, "MIGRATE", len) == 0) {
        handleMigrateCommand(rr, ctx, cmd);
        return true;
    }

    if (len == strlen("ASKING") && strncasecmp(cmd_str, "ASKING", len) == 0) {
        handleAsking(rr, ctx);
        return true;
    }

    return false;
}

static void handleRedisCommandAppend(RedisRaftCtx *rr,
                                     RedisModuleCtx *ctx, RaftRedisCommandArray *cmds)
{
    /* Check that we're part of a bootstrapped cluster and not in the middle of
     * joining or loading data.
     */
    if (checkRaftState(rr, ctx) == RR_ERROR) {
        return;
    }

    if (!raft_is_leader(rr->raft)) {
        Node *leader = getLeaderNodeOrReply(rr, ctx);
        if (leader) {
            handleNonLeaderCommand(rr, ctx, leader, cmds);
        }
        return;
    }

    /* Handle the special case of read-only commands here: if quorum reads
     * are enabled schedule the request to be processed when we have a guarantee
     * we're still a leader. Otherwise, just process the reads.
     *
     * Normally we can expect a single command in the request, unless it is a
     * MULTI/EXEC transaction in which case all queued commands are handled at
     * once.
     */
    unsigned int cmd_flags = CommandSpecGetAggregateFlags(cmds, CMD_SPEC_WRITE);
    if (cmd_flags & CMD_SPEC_UNSUPPORTED) {
        RedisModule_ReplyWithError(ctx, "ERR not supported by RedisRaft");
        return;
    } else if (cmd_flags & CMD_SPEC_READONLY && !(cmd_flags & CMD_SPEC_WRITE)) {
        if (rr->config->quorum_reads) {
            RaftReq *req = RaftReqInit(ctx, RR_REDISCOMMAND);
            RaftRedisCommandArrayMove(&req->r.redis.cmds, cmds);
            raft_queue_read_request(rr->raft, handleReadOnlyCommand, req);
        } else {
            /* Wait until the new leader applies an entry from the current term.
             * Otherwise, we might process a request before replaying logs.
             * The state machine will be in an older state. Reading from it
             * might look like going backward in time. */
            raft_term_t term = raft_get_current_term(rr->raft);
            if (term != rr->snapshot_info.last_applied_term) {
                RedisModule_ReplyWithError(ctx, "CLUSTERDOWN No raft leader");
                return;
            }

            RaftExecuteCommandArray(rr, ctx, ctx, cmds);
        }
        return;
    }

    RaftReq *req = RaftReqInit(ctx, RR_REDISCOMMAND);
    RaftRedisCommandArrayMove(&req->r.redis.cmds, cmds);

    raft_entry_t *entry = RaftRedisCommandArraySerialize(&req->r.redis.cmds);
    entry->id = rand();
    entry->type = RAFT_LOGTYPE_NORMAL;
    entryAttachRaftReq(rr, entry, req);
    int e = raft_recv_entry(rr->raft, entry, &req->r.redis.response);
    if (e != 0) {
        replyRaftError(ctx, e);
        entryDetachRaftReq(rr, entry);
        raft_entry_release(entry);
        RaftReqFree(req);
        return;
    }

    raft_entry_release(entry);
}

static void handleRedisCommand(RedisRaftCtx *rr,
                               RedisModuleCtx *ctx, RaftRedisCommandArray *cmds) {
    /* Handle intercepted commands. We do this also on non-leader nodes or if we
     * don't have a leader, so it's up to the commands to check these conditions
     * if they have to.
     */
    if (handleInterceptedCommands(rr, ctx, cmds)) {
        return;
    }

    /* update cmds array with the client's saved "asking" state */
    cmds->asking = getAskingState(rr, ctx);

    /* Check if MULTI/EXEC bundling is required. */
    if (MultiHandleCommand(rr, ctx, cmds)) {
        return;
    }

    handleRedisCommandAppend(rr, ctx, cmds);

    /* reset asking state when after executing the command */
    if (cmds->asking) {
        setAskingState(rr, ctx, false);
    }
}

static void redirectCommand(RedisRaftCtx *rr, RedisModuleCtx *ctx, Node *leader) {

    RedisModule_Assert(!raft_is_leader(rr->raft));

    /* One anomaly here is that may redirect a client to the leader even for
     * commands have no keys, which is something Redis Cluster never does. We
     * still need to consider how this impacts clients which may not expect it.
     */
    replyRedirect(ctx, 0, &leader->addr);
}

static RRStatus handleNonLeaderCommand(RedisRaftCtx *rr, RedisModuleCtx *ctx, Node *leader, RaftRedisCommandArray *cmds) {
    RedisModule_Assert(!raft_is_leader(rr->raft));
    RedisModule_Assert(cmds);

    /* reply ASK for ASKING state commands */
    if (cmds->asking) {
        int slot;
        if (computeHashSlot(rr, ctx, cmds, &slot) != RR_OK) {
            return RR_ERROR;
        }
        RedisModule_Assert(slot != -1); /* ASKING mode requests always have keys */
        replyAsk(rr, ctx, (unsigned int) slot);
        return RR_OK;
    }

    /* forward commands to the leader in follower_proxy state */
    if (rr->config->follower_proxy) {
        if (ProxyCommand(rr, ctx, cmds, leader) != RR_OK) {
            RedisModule_ReplyWithError(ctx, "NOTLEADER Failed to proxy command");
            return RR_ERROR;
        }
        return RR_OK;
    }

    /* redirect otherwise */
    redirectCommand(rr, ctx, leader);
    return RR_OK;
}

/* RAFT [Redis command to execute]
 *   Submit a Redis command to be appended to the Raft log and applied.
 *   The command blocks until it has been committed to the log by the majority
 *   and applied locally.
 * Reply:
 *   -NOCLUSTER ||
 *   -LOADING ||
 *   -CLUSTERDOWN ||
 *   -MOVED <slot> <addr>:<port> ||
 *   Any standard Redis reply, depending on the command.
 */
static int cmdRaft(RedisModuleCtx *ctx, RedisModuleString **argv, int argc)
{
    RedisRaftCtx *rr = &redis_raft;

    if (argc < 2) {
        RedisModule_WrongArity(ctx);
        return REDISMODULE_OK;
    }

    RaftRedisCommandArray cmds = {0};
    RaftRedisCommand *cmd = RaftRedisCommandArrayExtend(&cmds);

    cmd->argc = argc - 1;
    cmd->argv = RedisModule_Alloc((argc - 1) * sizeof(RedisModuleString *));

    int i;
    for (i = 0; i < argc - 1; i++) {
        cmd->argv[i] =  argv[i + 1];
        RedisModule_RetainString(ctx, cmd->argv[i]);
    }
    handleRedisCommand(rr, ctx, &cmds);
    RaftRedisCommandArrayFree(&cmds);

    return REDISMODULE_OK;
}

/* RAFT.ENTRY [Serialized Entry]
 *   Receive a serialized batch of Redis commands (like a Raft entry) and
 *   process them, as if received as individual RAFT commands.
 *
 *   This is used to simplify the proxying of MULTI/EXEC commands.
 * Reply:
 *   -MOVED <addr> ||
 *   Any standard Redis reply
 */
static int cmdRaftEntry(RedisModuleCtx *ctx, RedisModuleString **argv, int argc)
{
    if (argc != 2) {
        RedisModule_WrongArity(ctx);
        return REDISMODULE_OK;
    }

    size_t data_len;
    const char *data = RedisModule_StringPtrLen(argv[1], &data_len);

    RaftRedisCommandArray cmds = {0};
    if (RaftRedisCommandArrayDeserialize(&cmds, data, data_len) != RR_OK) {
        RedisModule_ReplyWithError(ctx, "ERR invalid argument");
        return REDISMODULE_OK;
    }

    handleRedisCommandAppend(&redis_raft, ctx, &cmds);
    RaftRedisCommandArrayFree(&cmds);
    return REDISMODULE_OK;
}

/* RAFT.AE [target_node_id] [src_node_id]
 *         [leader_id]:[term]:[prev_log_idx]:[prev_log_term]:[leader_commit]:[msg_id]
 *         [n_entries] [<term>:<id>:<type> <entry>]...
 *
 *   A leader request to append entries to the Raft log (per Raft paper).
 * Reply:
 *   -NOCLUSTER ||
 *   -LOADING ||
 *   *4
 *   :<term>
 *   :<success> (0 or 1)
 *   :<current_idx>
 *   :<msg_id>
 */
static int cmdRaftAppendEntries(RedisModuleCtx *ctx, RedisModuleString **argv, int argc)
{
    RedisRaftCtx *rr = &redis_raft;

    if (argc < 5) {
        RedisModule_WrongArity(ctx);
        return REDISMODULE_OK;
    }

    if (checkRaftState(rr, ctx) == RR_ERROR) {
        return REDISMODULE_OK;
    }

    int target_node_id;
    if (RedisModuleStringToInt(argv[1], &target_node_id) == REDISMODULE_ERR ||
        target_node_id != rr->config->id) {
            RedisModule_ReplyWithError(ctx, "invalid or incorrect target node id");
            return REDISMODULE_OK;
    }

    long long n_entries;
    if (RedisModule_StringToLongLong(argv[4], &n_entries) != REDIS_OK) {
        RedisModule_ReplyWithError(ctx, "invalid n_entries value");
        return REDISMODULE_OK;
    }
    if (argc != 5 + 2 * n_entries) {
        RedisModule_WrongArity(ctx);
        return REDISMODULE_OK;
    }

    raft_node_id_t src_node_id;
    if (RedisModuleStringToInt(argv[2], &src_node_id) == REDISMODULE_ERR) {
        RedisModule_ReplyWithError(ctx, "invalid source node id");
        return REDISMODULE_OK;
    }

    raft_appendentries_req_t msg = {0};

    size_t tmplen;
    const char *tmpstr = RedisModule_StringPtrLen(argv[3], &tmplen);
    if (sscanf(tmpstr, "%d:%ld:%ld:%ld:%ld:%lu",
               &msg.leader_id,
               &msg.term,
               &msg.prev_log_idx,
               &msg.prev_log_term,
               &msg.leader_commit,
               &msg.msg_id) != 6) {
        RedisModule_ReplyWithError(ctx, "invalid message");
        return REDISMODULE_OK;
    }

    msg.n_entries = (int) n_entries;
    if (n_entries > 0) {
        msg.entries = RedisModule_Calloc(n_entries, sizeof(raft_entry_t));
    }

    for (int i = 0; i < n_entries; i++) {
        /* Create entry with payload */
        tmpstr = RedisModule_StringPtrLen(argv[6 + 2*i], &tmplen);
        raft_entry_t *e = raft_entry_new(tmplen);
        memcpy(e->data, tmpstr, tmplen);

        /* Parse additional entry fields */
        tmpstr = RedisModule_StringPtrLen(argv[5 + 2*i], &tmplen);
        if (sscanf(tmpstr, "%ld:%d:%hd", &e->term, &e->id, &e->type) != 3) {
            RedisModule_ReplyWithError(ctx, "invalid entry");
            goto out;
        }

        msg.entries[i] = e;
    }

    raft_appendentries_resp_t resp = {0};
    raft_node_t *node = raft_get_node(rr->raft, src_node_id);

    if (raft_recv_appendentries(rr->raft, node, &msg, &resp) != 0) {
        RedisModule_ReplyWithError(ctx, "ERR operation failed");
        goto out;
    }

    RedisModule_ReplyWithArray(ctx, 4);
    RedisModule_ReplyWithLongLong(ctx, resp.term);
    RedisModule_ReplyWithLongLong(ctx, resp.success);
    RedisModule_ReplyWithLongLong(ctx, resp.current_idx);
    RedisModule_ReplyWithLongLong(ctx, resp.msg_id);

out:
    if (msg.n_entries > 0) {
        for (int i = 0; i < msg.n_entries; i++) {
            raft_entry_t *e = msg.entries[i];
            if (e) {
                raft_entry_release(e);
            }
        }
        RedisModule_Free(msg.entries);
    }

    return REDISMODULE_OK;
}

/* RAFT.CONFIG GET [wildcard]
 *   Query Raft configuration parameters.
 *
 * RAFT.CONFIG SET [param] [value]
 *   Set a Raft configuration parameter.
 *
 * This is basically identical to Redis CONFIG GET / CONFIG SET, for
 * Raft specific configuration.
 */
static int cmdRaftConfig(RedisModuleCtx *ctx, RedisModuleString **argv, int argc)
{
    RedisRaftCtx *rr = &redis_raft;

    if (argc < 2) {
        RedisModule_WrongArity(ctx);
        return REDISMODULE_OK;
    }

    size_t cmd_len;
    const char *cmd = RedisModule_StringPtrLen(argv[1], &cmd_len);

    if (!strncasecmp(cmd, "SET", cmd_len)) {
        if (argc != 4) {
            RedisModule_WrongArity(ctx);
            return REDISMODULE_OK;
        }

        ConfigSet(rr, ctx, argv, argc);
    } else if (!strncasecmp(cmd, "GET", cmd_len)) {
        if (argc != 3) {
            RedisModule_WrongArity(ctx);
            return REDISMODULE_OK;
        }

        ConfigGet(rr, ctx, argv, argc);
    } else {
        RedisModule_ReplyWithError(ctx, "ERR Unknown RAFT.CONFIG subcommand or wrong number of arguments");
    }

    return REDISMODULE_OK;
}

/* RAFT.SNAPSHOT [target-node-id] [src_node_id]
 *               [term]:[leader_id]:[msg_id]:[snapshot_index]:[snapshot_term]:[chunk_offset]:[last_chunk]
 *               [chunk_data]
 *   Store the specified snapshot chunk (e.g. Raft paper's InstallSnapshot RPC).
 *
 *  Reply:
 *    -NOCLUSTER ||
 *    -LOADING ||
 *    *5
 *    :<term>
 *    :<msg_id>
 *    :<offset>
 *    :<success>
 *    :<last_chunk>
 */
static int cmdRaftSnapshot(RedisModuleCtx *ctx, RedisModuleString **argv, int argc)
{
    RedisRaftCtx *rr = &redis_raft;

    if (argc != 5) {
        RedisModule_WrongArity(ctx);
        return REDISMODULE_OK;
    }

    if (checkRaftState(rr, ctx) == RR_ERROR) {
        return REDISMODULE_OK;
    }

    int target_node_id;
    if (RedisModuleStringToInt(argv[1], &target_node_id) != REDISMODULE_OK ||
        target_node_id != rr->config->id) {

        RedisModule_ReplyWithError(ctx, "ERR invalid or incorrect target node id");
        return REDISMODULE_OK;
    }

    int src_node_id;
    if (RedisModuleStringToInt(argv[2], &src_node_id) == REDISMODULE_ERR) {
        RedisModule_ReplyWithError(ctx, "invalid source node id");
        return REDISMODULE_OK;
    }

    raft_snapshot_req_t req = {0};
    const char *tmpstr = RedisModule_StringPtrLen(argv[3], NULL);

    if (sscanf(tmpstr, "%lu:%d:%lu:%lu:%lu:%llu:%d",
               &req.term,
               &req.leader_id,
               &req.msg_id,
               &req.snapshot_index,
               &req.snapshot_term,
               &req.chunk.offset,
               &req.chunk.last_chunk) != 7) {
        RedisModule_ReplyWithError(ctx, "invalid message");
        return REDISMODULE_OK;
    }

    size_t len;
    void *data = (void*) RedisModule_StringPtrLen(argv[4], &len);

    req.chunk.data = data;
    req.chunk.len = len;

    raft_snapshot_resp_t resp = {0};
    raft_node_t *node = raft_get_node(rr->raft, (raft_node_id_t) src_node_id);

    if (raft_recv_snapshot(rr->raft, node, &req, &resp) != 0) {
        RedisModule_ReplyWithError(ctx, "ERR operation failed");
        return REDISMODULE_OK;
    }

    RedisModule_ReplyWithArray(ctx, 5);
    RedisModule_ReplyWithLongLong(ctx, resp.term);
    RedisModule_ReplyWithLongLong(ctx, resp.msg_id);
    RedisModule_ReplyWithLongLong(ctx, resp.offset);
    RedisModule_ReplyWithLongLong(ctx, resp.success);
    RedisModule_ReplyWithLongLong(ctx, resp.last_chunk);

    return REDISMODULE_OK;
}

static void clusterInit(const char *cluster_id)
{
    RedisRaftCtx *rr = &redis_raft;

    /* Initialize dbid */
    memcpy(rr->snapshot_info.dbid, cluster_id, RAFT_DBID_LEN);
    rr->snapshot_info.dbid[RAFT_DBID_LEN] = '\0';

    /* This is the first node, so there are no used node ids yet */
    rr->snapshot_info.used_node_ids = NULL;

    /* If node id was not specified, make up one */
    if (!rr->config->id) {
        rr->config->id = makeRandomNodeId(rr);
    }

    rr->log = RaftLogCreate(rr->config->raft_log_filename,
                            rr->snapshot_info.dbid, 1, 0, rr->config);
    if (!rr->log) {
        PANIC("Failed to initialize Raft log");
    }

    addUsedNodeId(rr, rr->config->id);
    RaftLibraryInit(rr, true);
    initSnapshotTransferData(rr);
    AddBasicLocalShardGroup(rr);

    LOG_NOTICE("Raft Cluster initialized, node id: %d, dbid: %s",
               rr->config->id, rr->snapshot_info.dbid);
}

static void clusterJoinCompleted(RaftReq *req)
{
    RedisRaftCtx *rr = &redis_raft;

    /* Initialize Raft log.  We delay this operation as we want to create the
     * log with the proper dbid which is only received now.
     */
    rr->log = RaftLogCreate(rr->config->raft_log_filename,
                            rr->snapshot_info.dbid,
                            rr->snapshot_info.last_applied_term,
                            rr->snapshot_info.last_applied_idx,
                            rr->config);
    if (!rr->log) {
        PANIC("Failed to initialize Raft log");
    }

    AddBasicLocalShardGroup(rr);
    RaftLibraryInit(rr, false);
    initSnapshotTransferData(rr);

    RedisModule_ReplyWithSimpleString(req->ctx, "OK");
    RaftReqFree(req);
}

/* RAFT.CLUSTER INIT <id>
 *   Initializes a new Raft cluster.
 *   <id> is an optional 32 character string, if set, cluster will use it for the id
 * Reply:
 *   +OK [dbid]
 *
 * RAFT.CLUSTER JOIN [addr:port]
 *   Join an existing cluster.
 *   The operation is asynchronous and may take place/retry in the background.
 * Reply:
 *   +OK
 */
static int cmdRaftCluster(RedisModuleCtx *ctx, RedisModuleString **argv, int argc)
{
    RedisRaftCtx *rr = &redis_raft;

    if (argc < 2) {
        RedisModule_WrongArity(ctx);
        return REDISMODULE_OK;
    }

    if (checkRaftUninitialized(rr, ctx) == RR_ERROR ||
        checkRaftNotLoading(rr, ctx) == RR_ERROR) {
        return REDISMODULE_OK;
    }

    size_t cmd_len;
    const char *cmd = RedisModule_StringPtrLen(argv[1], &cmd_len);

    if (!strncasecmp(cmd, "INIT", cmd_len)) {
        if (argc != 2 && argc != 3) {
            RedisModule_WrongArity(ctx);
            return REDISMODULE_OK;
        }

        char cluster_id[RAFT_DBID_LEN];

        if (argc == 2) {
            RedisModule_GetRandomHexChars(cluster_id, RAFT_DBID_LEN);
        } else {
            size_t len;
            const char *reqId = RedisModule_StringPtrLen(argv[2], &len);
            if (len != RAFT_DBID_LEN) {
                RedisModule_ReplyWithError(ctx, "ERR cluster id must be 32 characters");
                return REDISMODULE_OK;
            }
            memcpy(cluster_id, reqId, RAFT_DBID_LEN);
        }

        clusterInit(cluster_id);

        char reply[RAFT_DBID_LEN + 256];
        snprintf(reply, sizeof(reply) - 1, "OK %s", rr->snapshot_info.dbid);

        RedisModule_ReplyWithSimpleString(ctx, reply);
    } else if (!strncasecmp(cmd, "JOIN", cmd_len)) {
        if (argc < 3) {
            RedisModule_WrongArity(ctx);
            return REDISMODULE_OK;
        }

        NodeAddrListElement *addrs = NULL;

        for (int i = 2; i < argc; i++) {
            NodeAddr addr;
            if (getNodeAddrFromArg(ctx, argv[i], &addr) == RR_ERROR) {
                /* Error already produced */
                return REDISMODULE_OK;
            }
            NodeAddrListAddElement(&addrs, &addr);
        }

        RaftReq *req = RaftReqInit(ctx, RR_CLUSTER_JOIN);
        JoinCluster(rr, addrs, req, clusterJoinCompleted);

        NodeAddrListFree(addrs);
        rr->state = REDIS_RAFT_JOINING;
    } else {
        RedisModule_ReplyWithError(ctx, "RAFT.CLUSTER supports INIT / JOIN only");
    }

    return REDISMODULE_OK;
}

/* RAFT.SHARDGROUP GET
 *   Returns the current cluster's local shard group configuration, in a format
 *   that is compatible with RAFT.SHARDGROUP ADD.
 * Reply:
 *   [start-slot] [end-slot] [node-id node-addr] [node-id node-addr...]
 *
 * RAFT.SHARDGROUP ADD [shardgroup id] [num_slots] [num_nodes] ([start slot] [end slot] [slot type])* ([node-uid node-addr:node-port])*
 *   Adds a new shard group configuration.
 * Reply:
 *   +OK
 *
 * RAFT.SHARDGROUP REPLACE [num shardgroups] ([shardgroup id] [num_slots] [num_nodes] ([start slot] [end slot] [slot type])* ([node-uid node-addr:node-port])*)*
 *   Replaces all the external shardgroups with the external shardgroups listed here.  ignores the shardgroup set that is the local cluster
 * Reply:
 *   +OK
 *
 * RAFT.SHARDGROUP LINK [node-addr:port]
 *   Link cluster with a new remote shardgroup.
 * Reply:
 *   +OK
 *   -ERR error description
 */
static int cmdRaftShardGroup(RedisModuleCtx *ctx, RedisModuleString **argv, int argc)
{
    RedisRaftCtx *rr = &redis_raft;

    if (argc < 2) {
        RedisModule_WrongArity(ctx);
        return REDISMODULE_OK;
    }

    if (!rr->config->sharding) {
        RedisModule_ReplyWithError(ctx, "ERR RedisRaft sharding not enabled");
        return REDISMODULE_OK;
    }

    if (checkRaftState(rr, ctx) == RR_ERROR) {
        return REDISMODULE_OK;
    }

    if (!raft_is_leader(rr->raft)) {
        Node *leader = getLeaderNodeOrReply(rr, ctx);
        if (leader) {
            redirectCommand(rr, ctx, leader);
        }
        return REDISMODULE_OK;
    }

    size_t cmd_len;
    const char *cmd = RedisModule_StringPtrLen(argv[1], &cmd_len);

    if (!strncasecmp(cmd, "GET", cmd_len)) {
        ShardGroupGet(rr, ctx);
        return REDISMODULE_OK;
    } else if (!strncasecmp(cmd, "ADD", cmd_len)) {
        if (argc < 4) {
            RedisModule_WrongArity(ctx);
            return REDISMODULE_OK;
        }

        ShardGroupAdd(rr, ctx, argv, argc);
        return REDISMODULE_OK;
    } else if (!strncasecmp(cmd, "REPLACE", cmd_len)) {
        if (argc < 4) {
            RedisModule_WrongArity(ctx);
            return REDISMODULE_OK;
        }

        ShardGroupReplace(rr, ctx, argv, argc);
        return REDISMODULE_OK;
    } else if (!strncasecmp(cmd, "LINK", cmd_len)) {
        if (argc != 3) {
            RedisModule_WrongArity(ctx);
            return REDISMODULE_OK;
        }

        ShardGroupLink(rr, ctx, argv, argc);
        return REDISMODULE_OK;
    } else {
        RedisModule_ReplyWithError(ctx, "RAFT.SHARDGROUP supports GET/ADD/REPLACE/LINK only");
        return REDISMODULE_OK;
    }
}

/* RAFT.DEBUG COMPACT [delay]
 *   Initiate an immediate rewrite of the Raft log + snapshot.
 *   If [delay] is specified, introduce an artificial delay of [delay] seconds in
 *   the background rewrite child process.
 * Reply:
 *   +OK
 */
static int cmdRaftDebug(RedisModuleCtx *ctx, RedisModuleString **argv, int argc)
{
    RedisRaftCtx *rr = &redis_raft;

    if (argc < 2) {
        RedisModule_WrongArity(ctx);
        return REDISMODULE_OK;
    }

    size_t cmdlen;
    const char *cmdstr = RedisModule_StringPtrLen(argv[1], &cmdlen);
    char cmd[cmdlen+1];

    memcpy(cmd, cmdstr, cmdlen);
    cmd[cmdlen] = '\0';

    if (!strncasecmp(cmd, "compact", cmdlen)) {
        long long fail = 0;
        long long delay = 0;

        if (argc == 3) {
            if (RedisModule_StringToLongLong(argv[2], &delay) != REDISMODULE_OK) {
                RedisModule_ReplyWithError(ctx, "ERR invalid compact delay value");
                return REDISMODULE_OK;
            }
        }

        if (argc == 4) {
            if (RedisModule_StringToLongLong(argv[3], &fail) != REDISMODULE_OK) {
                RedisModule_ReplyWithError(ctx, "ERR invalid compact fail value");
                return REDISMODULE_OK;
            }
        }

        RaftReq *req = RaftReqInit(ctx, RR_DEBUG);
        req->r.debug.delay = (int) delay;
        req->r.debug.fail = (int) fail;

        rr->debug_req = req;

        if (initiateSnapshot(rr) != RR_OK) {
            LOG_VERBOSE("RAFT.DEBUG COMPACT requested but failed.");
            RedisModule_ReplyWithError(req->ctx, "ERR operation failed");
            rr->debug_req = NULL;
            RaftReqFree(req);
        }
    } else if (!strncasecmp(cmd, "nodecfg", cmdlen)) {
        if (argc != 4) {
            RedisModule_WrongArity(ctx);
            return REDISMODULE_OK;
        }

        long long node_id;
        if (RedisModule_StringToLongLong(argv[2], &node_id) != REDISMODULE_OK) {
            RedisModule_ReplyWithError(ctx, "ERR invalid node id");
            return REDISMODULE_OK;
        }

        raft_node_t *node = raft_get_node(rr->raft, (raft_node_id_t) node_id);
        if (!node) {
            RedisModule_ReplyWithError(ctx, "ERR node does not exist");
            return REDISMODULE_OK;
        }

        size_t slen;
        const char *str = RedisModule_StringPtrLen(argv[3], &slen);

        char *cfg = RedisModule_Alloc(slen + 1);
        memcpy(cfg, str, slen);
        cfg[slen] = '\0';

        char *saveptr = NULL;
        char *tok;

        tok = strtok_r(cfg, " ", &saveptr);
        while (tok != NULL) {
            if (!strcasecmp(tok, "+voting")) {
                raft_node_set_voting(node, 1);
                raft_node_set_voting_committed(node, 1);
            } else if (!strcasecmp(tok, "-voting")) {
                raft_node_set_voting(node, 0);
                raft_node_set_voting_committed(node, 0);
            } else if (!strcasecmp(tok, "+active")) {
                raft_node_set_active(node, 1);
            } else if (!strcasecmp(tok, "-active")) {
                raft_node_set_active(node, 0);
            } else {
                RedisModule_ReplyWithError(ctx, "ERR invalid nodecfg option");
                RedisModule_Free(cfg);
                return REDISMODULE_OK;
            }
            tok = strtok_r(NULL, " ", &saveptr);
        }

        RedisModule_Free(cfg);
        RedisModule_ReplyWithSimpleString(ctx, "OK");
    } else if (!strncasecmp(cmd, "sendsnapshot", cmdlen)) {
        if (argc != 3) {
            RedisModule_WrongArity(ctx);
            return REDISMODULE_OK;
        }

        long long node_id;
        if (RedisModule_StringToLongLong(argv[2], &node_id) != REDISMODULE_OK) {
            RedisModule_ReplyWithError(ctx, "ERR invalid node id");
            return REDISMODULE_OK;
        }

        raft_node_t *node = raft_get_node(rr->raft, (raft_node_id_t) node_id);
        if (!node) {
            RedisModule_ReplyWithError(ctx, "ERR node does not exist");
            return REDISMODULE_OK;
        }

        if (node_id == raft_get_nodeid(rr->raft)) {
            RedisModule_ReplyWithError(ctx, "ERR cannot send snapshot itself");
            return REDISMODULE_OK;
        }

        raft_node_set_next_idx(node, raft_get_snapshot_last_idx(rr->raft));
        RedisModule_ReplyWithSimpleString(ctx, "OK");

    } else if (!strncasecmp(cmd, "used_node_ids", cmdlen)) {
        RedisModule_ReplyWithArray(ctx, REDISMODULE_POSTPONED_ARRAY_LEN);

        int len = 0;
        NodeIdEntry *e;

        for (e = rr->snapshot_info.used_node_ids; e != NULL; e = e->next) {
            RedisModule_ReplyWithLongLong(ctx, e->id);
            len++;
        }

        RedisModule_ReplySetArrayLength(ctx, len);
    } else if (!strncasecmp(cmd, "exec", cmdlen) && argc > 3) {
        RedisModuleCallReply *reply;

        const char *exec_cmd = RedisModule_StringPtrLen(argv[2], NULL);

        enterRedisModuleCall();
        reply = RedisModule_Call(ctx, exec_cmd, "v", &argv[3], argc - 3);
        exitRedisModuleCall();

        if (!reply) {
            RedisModule_ReplyWithError(ctx, "Bad command or failed to execute");
        } else {
            RedisModule_ReplyWithCallReply(ctx, reply);
            RedisModule_FreeCallReply(reply);
        }
    } else if (!strncasecmp(cmd, "disable_apply", cmdlen) && argc == 3) {
        long long val;
        if (RedisModule_StringToLongLong(argv[2], &val) != REDISMODULE_OK) {
            RedisModule_ReplyWithError(ctx, "ERR invalid append delay value");
            return REDISMODULE_OK;
        }

        if (checkRaftState(rr, ctx) != RR_OK) {
            return REDISMODULE_OK;
        }

        if (raft_config(rr->raft, 1, RAFT_CONFIG_DISABLE_APPLY, val) != 0) {
            RedisModule_ReplyWithError(ctx, "ERR failed to configure libraft");
            return REDISMODULE_OK;
        }

        RedisModule_ReplyWithSimpleString(ctx, "OK");
    } else {
        RedisModule_ReplyWithError(ctx, "ERR invalid debug subcommand");
    }

    return REDISMODULE_OK;
}

static int cmdRaftNodeShutdown(RedisModuleCtx *ctx,
                               RedisModuleString **argv, int argc)
{
    RedisRaftCtx *rr = &redis_raft;

    if (argc != 2) {
        RedisModule_WrongArity(ctx);
        return REDISMODULE_OK;
    }

    long long node_id;
    if (RedisModule_StringToLongLong(argv[1], &node_id) != REDISMODULE_OK ||
        node_id != rr->config->id) {
        RedisModule_ReplyWithError(ctx, "invalid node id");
        return REDISMODULE_OK;
    }

    shutdownAfterRemoval(rr);
    return REDISMODULE_OK;
}

static int cmdRaftSort(RedisModuleCtx *ctx,
                       RedisModuleString **argv, int argc)
{
    if (argc < 2) {
        RedisModule_WrongArity(ctx);
        return REDISMODULE_OK;
    }


    argv++;
    argc--;

    handleSort(ctx, argv, argc);

    return REDISMODULE_OK;

}

static int cmdRaftRandom(RedisModuleCtx *ctx,
                         RedisModuleString **argv, int argc)
{
    RedisModule_ReplyWithError(ctx, "Cannot run a command with random results in this context");

    return REDISMODULE_OK;
}

static int cmdRaftScan(RedisModuleCtx *ctx,
                         RedisModuleString **argv, int argc)
{
    RedisRaftCtx *rr = &redis_raft;

    if (argc < 3) {
        RedisModule_WrongArity(ctx);
        return REDISMODULE_OK;
    }

    char cursor[15] = {0};
    char slots[REDIS_RAFT_HASH_SLOTS] = {0};
    char * slot_str;

    size_t str_len;
    const char * str = RedisModule_StringPtrLen(argv[1], &str_len);
    strncpy(cursor, str, str_len);

    str = RedisModule_StringPtrLen(argv[2], &str_len);
    slot_str = RedisModule_Alloc(str_len+1);
    strncpy(slot_str, str, str_len);
    slot_str[str_len] = '\0';

    int ret = parseHashSlots(slots, slot_str);
    RedisModule_Free(slot_str);
    if (ret != RR_OK) {
        RedisModule_ReplyWithError(ctx, "ERR couldn't parse slots");
        return REDISMODULE_OK;
    }

    RedisModuleCallReply *reply;
    if (!(reply = RedisModule_Call(ctx, "scan", "ccc", cursor, "count", rr->config->scan_size))) {
        RedisModule_ReplyWithError(ctx, "ERR scan failed");
        return REDISMODULE_OK;
    }

    if (RedisModule_CallReplyType(reply) != REDISMODULE_REPLY_ARRAY) {
        RedisModule_ReplyWithError(ctx, "ERR scan returned unexpected reply type");
        goto exit;
    }

    if (RedisModule_CallReplyLength(reply) != 2) {
        RedisModule_ReplyWithError(ctx, "ERR scan returned unexpected array length");
        goto exit;
    }

    RedisModuleCallReply *rCursor = RedisModule_CallReplyArrayElement(reply, 0);
    if (RedisModule_CallReplyType(rCursor) != REDISMODULE_REPLY_STRING) {
        RedisModule_ReplyWithError(ctx, "ERR scan returned unexpected type for cursor");
        goto exit;
    }

    RedisModuleCallReply *list = RedisModule_CallReplyArrayElement(reply, 1);
    if (RedisModule_CallReplyType(list) != REDISMODULE_REPLY_ARRAY) {
        RedisModule_ReplyWithError(ctx, "ERR scan returned unexpected type for key list");
        goto exit;
    }

    for (size_t i = 0; i < RedisModule_CallReplyLength(list); i++) {
        if (RedisModule_CallReplyType(RedisModule_CallReplyArrayElement(list, i)) != REDISMODULE_REPLY_STRING) {
            RedisModule_ReplyWithError(ctx, "ERR scan returned unexpected type for a key");
            goto exit;
        }
    }

    RedisModule_ReplyWithArray(ctx, 2);
    RedisModule_ReplyWithCallReply(ctx, rCursor);
    RedisModule_ReplyWithArray(ctx, REDISMODULE_POSTPONED_LEN);
    long count = 0;
    for (size_t i = 0; i < RedisModule_CallReplyLength(list); i++) {
        RedisModuleCallReply * key = RedisModule_CallReplyArrayElement(list, i);
        str = RedisModule_CallReplyStringPtr(key, &str_len);
        unsigned int slot = keyHashSlot(str, str_len);
        if (slots[slot]) {
            count++;
            RedisModule_ReplyWithArray(ctx, 2);
            RedisModule_ReplyWithCallReply(ctx, key);
            RedisModule_ReplyWithLongLong(ctx, slot);
        }
    }
    RedisModule_ReplySetArrayLength(ctx, count);

exit:
    RedisModule_FreeCallReply(reply);
    return REDISMODULE_OK;
}

#ifdef HAVE_TLS
/* Callback for passing a keyfile password stored as a char * to OpenSSL,  copied from redis */
static int tlsPasswordCallback(char *buf, int size, int rwflag, void *u)
{
    const char *pass = u;
    size_t pass_len;

    if (!pass) {
        return -1;
    }
    pass_len = strlen(pass);
    if (pass_len > (size_t) size) {
        return -1;
    }
    memcpy(buf, pass, pass_len);

    return (int) pass_len;
}

SSL_CTX *generateSSLContext(RedisModuleCtx *ctx, RedisRaftCtx *rr)
{
    (void) ctx;

    SSL_CTX *ssl_ctx = SSL_CTX_new(SSLv23_client_method());
    if (!ssl_ctx) {
        LOG_WARNING("SSL_CTX_new(): %s",
                    ERR_reason_error_string(ERR_peek_last_error()));
        return NULL;
    }

    SSL_CTX_set_options(ssl_ctx, SSL_OP_NO_SSLv2 | SSL_OP_NO_SSLv3);
    SSL_CTX_set_verify(ssl_ctx, SSL_VERIFY_PEER, NULL);

    if ((rr->config->tls_cert != NULL && rr->config->tls_key == NULL) ||
            (rr->config->tls_key != NULL && rr->config->tls_cert == NULL)) {
        LOG_WARNING("'tls-cert-file' or 'tls-key-file' is not configured.");
        goto error;
    }

    if (!SSL_CTX_load_verify_locations(ssl_ctx, rr->config->tls_ca_cert, NULL)) {
        LOG_WARNING("SSL_CTX_load_verify_locations(): %s",
                    ERR_reason_error_string(ERR_peek_last_error()));
        goto error;
    }

    if (!SSL_CTX_use_certificate_chain_file(ssl_ctx, rr->config->tls_cert)) {
        LOG_WARNING("SSL_CTX_use_certificate_chain_file(): %s",
                    ERR_reason_error_string(ERR_peek_last_error()));
        goto error;
    }

    if (!SSL_CTX_use_PrivateKey_file(ssl_ctx, rr->config->tls_key, SSL_FILETYPE_PEM)) {
        LOG_WARNING("SSL_CTX_use_PrivateKey_file(): %s",
                    ERR_reason_error_string(ERR_peek_last_error()));
        goto error;
    }

    if (rr->config->tls_key_pass && *rr->config->tls_key_pass != '\0') {
        SSL_CTX_set_default_passwd_cb(ssl_ctx, tlsPasswordCallback);
        SSL_CTX_set_default_passwd_cb_userdata(ssl_ctx, rr->config->tls_key_pass);
    }

    return ssl_ctx;

error:
    SSL_CTX_free(ssl_ctx);
    return NULL;
}
#endif


void handleConfigChangeEvent(RedisModuleCtx *ctx, RedisModuleEvent eid, uint64_t subevent, void *data)
{
    if (eid.id != REDISMODULE_EVENT_CONFIG || subevent != REDISMODULE_SUBEVENT_CONFIG_CHANGE) {
        return;
    }

#ifdef HAVE_TLS
    if (!redis_raft.config->tls_enabled) {
        return;
    }

    RedisModuleConfigChangeV1 *ei = data;

    for (unsigned int i = 0; i < ei->num_changes; i++) {
        if (strcmp("tls-ca-cert-file", ei->config_names[i]) == 0 ||
                strcmp("tls-key-file", ei->config_names[i]) == 0 ||
                strcmp("tls-key-file-pass", ei->config_names[i]) == 0 ||
                strcmp("tls-client-key-file", ei->config_names[i]) == 0 ||
                strcmp("tls-client-key-file-pass", ei->config_names[i]) == 0 ||
                strcmp("tls-cert-file", ei->config_names[i]) == 0 ||
                strcmp("tls-client-cert-file", ei->config_names[i]) == 0) {
            updateTLSConfig(ctx, redis_raft.config);
            SSL_CTX *new_ctx = generateSSLContext(ctx, &redis_raft);
            if (new_ctx != NULL) {
                if (redis_raft.ssl) {
                    SSL_CTX_free(redis_raft.ssl);
                }
                redis_raft.ssl = new_ctx;
            }
            break;
        }
    }
#endif
}

void handleClientEvent(RedisModuleCtx *ctx,
        RedisModuleEvent eid, uint64_t subevent, void *data)
{
    (void) ctx;

    RedisRaftCtx *rr = &redis_raft;
    RedisModuleClientInfo *ci = data;

    if (eid.id == REDISMODULE_EVENT_CLIENT_CHANGE) {
        switch (subevent) {
            case REDISMODULE_SUBEVENT_CLIENT_CHANGE_DISCONNECTED:
                ClientStateFree(rr, ci->id);
                break;
            case REDISMODULE_SUBEVENT_CLIENT_CHANGE_CONNECTED:
                ClientStateAlloc(rr, ci->id);
                break;
        }
    }
}

/* Command filter callback that intercepts normal Redis commands and prefixes them
 * with a RAFT command prefix in order to divert them to execute inside RedisRaft.
 */
static void interceptRedisCommands(RedisModuleCommandFilterCtx *filter)
{
    if (checkInRedisModuleCall()) {
        /* if we are running a command in lua that has to be sorted to be deterministic across all nodes */
        if (redis_raft.entered_eval) {
            RedisModuleString *cmd = RedisModule_CommandFilterArgGet(filter, 0);
            const CommandSpec *cs;
            if ((cs = CommandSpecGet(cmd)) != NULL) {
                if (cs->flags & CMD_SPEC_SORT_REPLY) {
                    RedisModuleString *raft_str = RedisModule_CreateString(NULL, "RAFT._SORT_REPLY", 16);
                    RedisModule_CommandFilterArgInsert(filter, 0, raft_str);
                } else if (cs->flags & CMD_SPEC_RANDOM) {
                    RedisModuleString *raft_str = RedisModule_CreateString(NULL, "RAFT._REJECT_RANDOM_COMMAND", 27);
                    RedisModule_CommandFilterArgInsert(filter, 0, raft_str);
                }
            }
        }

        return;
    }

    const CommandSpec *cs = CommandSpecGet(RedisModule_CommandFilterArgGet(filter, 0));
    if (cs && (cs->flags & CMD_SPEC_DONT_INTERCEPT))
        return;

    /* Prepend RAFT to the original command */
    RedisModuleString *raft_str = RedisModule_CreateString(NULL, "RAFT", 4);
    RedisModule_CommandFilterArgInsert(filter, 0, raft_str);
}

/* Callback from Redis event loop */
static void beforeSleep(RedisModuleCtx *ctx,
                        RedisModuleEvent eid, uint64_t subevent, void *data)
{
    if (subevent == REDISMODULE_SUBEVENT_EVENTLOOP_BEFORE_SLEEP) {
        handleBeforeSleep(&redis_raft);
    }
}

static void handleInfo(RedisModuleInfoCtx *ctx, int for_crash_report)
{
    (void) for_crash_report;

    RedisRaftCtx *rr = &redis_raft;

    RedisModule_InfoAddSection(ctx, "version");
    RedisModule_InfoAddFieldCString(ctx, "version", REDISRAFT_VERSION);
    RedisModule_InfoAddFieldCString(ctx, "git_sha1", REDISRAFT_GIT_SHA1);

    RedisModule_InfoAddSection(ctx, "general");
    RedisModule_InfoAddFieldCString(ctx, "dbid", rr->snapshot_info.dbid);
    RedisModule_InfoAddFieldLongLong(ctx, "node_id", rr->config->id);
    RedisModule_InfoAddFieldCString(ctx, "state", getStateStr(rr));
    RedisModule_InfoAddFieldCString(ctx, "role", rr->raft ? raft_get_state_str(rr->raft) : "(none)");

    char *voting = "-";
    if (rr->raft) {
        voting = raft_node_is_voting(raft_get_my_node(rr->raft)) ? "yes" : "no";
    }
    RedisModule_InfoAddFieldCString(ctx, "is_voting", voting);
    RedisModule_InfoAddFieldLongLong(ctx, "leader_id", rr->raft ? raft_get_leader_id(rr->raft) : -1);
    RedisModule_InfoAddFieldLongLong(ctx, "current_term", rr->raft ? raft_get_current_term(rr->raft) : 0);
    RedisModule_InfoAddFieldLongLong(ctx, "num_nodes", rr->raft ? raft_get_num_nodes(rr->raft) : 0);
    RedisModule_InfoAddFieldLongLong(ctx, "num_voting_nodes", rr->raft ? raft_get_num_voting_nodes(rr->raft) : 0);

    long long now = RedisModule_Milliseconds();
    int num_nodes = rr->raft ? raft_get_num_nodes(rr->raft) : 0;
    for (int i = 0; i < num_nodes; i++) {
        raft_node_t *rn = raft_get_node_from_idx(rr->raft, i);
        Node *n = raft_node_get_udata(rn);
        if (!n) {
            continue;
        }

        char name[32];
        snprintf(name, sizeof(name), "node%d", i);

        RedisModule_InfoBeginDictField(ctx, name);
        RedisModule_InfoAddFieldLongLong(ctx, "id", n->id);
        RedisModule_InfoAddFieldCString(ctx, "state", ConnGetStateStr(n->conn));
        RedisModule_InfoAddFieldCString(ctx, "voting", raft_node_is_voting(rn) ? "yes" : "no");
        RedisModule_InfoAddFieldCString(ctx, "addr", n->addr.host);
        RedisModule_InfoAddFieldULongLong(ctx, "port", n->addr.port);

        long long int last = -1;
        if (n->conn->last_connected_time) {
            last = (now - n->conn->last_connected_time) / 1000;
        }
        RedisModule_InfoAddFieldLongLong(ctx, "last_conn_secs", last);

        RedisModule_InfoAddFieldULongLong(ctx, "conn_errors", n->conn->connect_errors);
        RedisModule_InfoAddFieldULongLong(ctx, "conn_oks", n->conn->connect_oks);
        RedisModule_InfoEndDictField(ctx);
    }

    RedisModule_InfoAddSection(ctx, "log");
    RedisModule_InfoAddFieldLongLong(ctx, "log_entries", rr->raft ? raft_get_log_count(rr->raft) : 0);
    RedisModule_InfoAddFieldLongLong(ctx, "current_index", rr->raft ? raft_get_current_idx(rr->raft) : 0);
    RedisModule_InfoAddFieldLongLong(ctx, "commit_index", rr->raft ? raft_get_commit_idx(rr->raft) : 0);
    RedisModule_InfoAddFieldLongLong(ctx, "last_applied_index", rr->raft ? raft_get_last_applied_idx(rr->raft) : 0);
    RedisModule_InfoAddFieldULongLong(ctx, "file_size", rr->log ? rr->log->file_size : 0);
    RedisModule_InfoAddFieldULongLong(ctx, "cache_memory_size", rr->logcache ? rr->logcache->entries_memsize : 0);
    RedisModule_InfoAddFieldLongLong(ctx, "cache_entries", rr->logcache ? rr->logcache->len : 0);
    RedisModule_InfoAddFieldULongLong(ctx, "client_attached_entries", rr->client_attached_entries);
    RedisModule_InfoAddFieldULongLong(ctx, "fsync_count", rr->log ? rr->log->fsync_count : 0);
    RedisModule_InfoAddFieldULongLong(ctx, "fsync_max_microseconds", rr->log ? rr->log->fsync_max : 0);

    uint64_t avg = 0;
    if (rr->log && rr->log->fsync_count) {
        avg = rr->log->fsync_total / rr->log->fsync_count;
    }
    RedisModule_InfoAddFieldULongLong(ctx, "fsync_avg_microseconds", avg);

    RedisModule_InfoAddSection(ctx, "snapshot");
    RedisModule_InfoAddFieldCString(ctx, "snapshot_in_progress", rr->snapshot_in_progress ? "yes" : "no");
    RedisModule_InfoAddFieldULongLong(ctx, "snapshots_loaded", rr->snapshots_loaded);
    RedisModule_InfoAddFieldULongLong(ctx, "snapshots_created", rr->snapshots_created);

    RedisModule_InfoAddSection(ctx, "clients");
    RedisModule_InfoAddFieldULongLong(ctx, "proxy_reqs", rr->proxy_reqs);
    RedisModule_InfoAddFieldULongLong(ctx, "proxy_failed_reqs", rr->proxy_failed_reqs);
    RedisModule_InfoAddFieldULongLong(ctx, "proxy_failed_responses", rr->proxy_failed_responses);
    RedisModule_InfoAddFieldULongLong(ctx, "proxy_outstanding_reqs", rr->proxy_outstanding_reqs);
}

static int registerRaftCommands(RedisModuleCtx *ctx)
{
    /* Register commands.
     *
     * NOTE: Internal RedisRaft module commands must also be set with
     * their apropriate flags in commands.c, typically with a
     * CMD_SPEC_DONT_INTERCEPT flag.
     * */
    if (RedisModule_CreateCommand(ctx, "raft",
                cmdRaft, "write", 0, 0, 0) == REDISMODULE_ERR) {
        return REDISMODULE_ERR;
    }

    if (RedisModule_CreateCommand(ctx, "raft.entry",
                cmdRaftEntry, "write", 0, 0, 0) == REDISMODULE_ERR) {
        return REDISMODULE_ERR;
    }

    if (RedisModule_CreateCommand(ctx, "raft.config",
                cmdRaftConfig, "admin", 0, 0, 0) == REDISMODULE_ERR) {
        return REDISMODULE_ERR;
    }

    if (RedisModule_CreateCommand(ctx, "raft.cluster",
                cmdRaftCluster, "admin",0, 0, 0) == REDISMODULE_ERR) {
        return REDISMODULE_ERR;
    }

    if (RedisModule_CreateCommand(ctx, "raft.shardgroup",
                cmdRaftShardGroup, "admin",0, 0, 0) == REDISMODULE_ERR) {
        return REDISMODULE_ERR;
    }

    if (RedisModule_CreateCommand(ctx, "raft.node",
                cmdRaftNode, "admin", 0, 0, 0) == REDISMODULE_ERR) {
        return REDISMODULE_ERR;
    }

    if (RedisModule_CreateCommand(ctx, "raft.ae",
                cmdRaftAppendEntries, "write", 0, 0, 0) == REDISMODULE_ERR) {
        return REDISMODULE_ERR;
    }

    if (RedisModule_CreateCommand(ctx, "raft.transfer_leader",
                cmdRaftTransferLeader, "admin", 0, 0, 0) == REDISMODULE_ERR) {
        return REDISMODULE_ERR;
    }

    if (RedisModule_CreateCommand(ctx, "raft.timeout_now",
                cmdRaftTimeoutNow, "admin", 0, 0, 0) == REDISMODULE_ERR) {
        return REDISMODULE_ERR;
    }

    if (RedisModule_CreateCommand(ctx, "raft.requestvote",
                cmdRaftRequestVote, "admin", 0, 0, 0) == REDISMODULE_ERR) {
        return REDISMODULE_ERR;
    }

    if (RedisModule_CreateCommand(ctx, "raft.snapshot",
                cmdRaftSnapshot, "admin", 0, 0, 0) == REDISMODULE_ERR) {
        return REDISMODULE_ERR;
    }

    if (RedisModule_CreateCommand(ctx, "raft.debug",
                cmdRaftDebug, "admin", 0, 0, 0) == REDISMODULE_ERR) {
        return REDISMODULE_ERR;
    }

    if (RedisModule_CreateCommand(ctx, "raft.nodeshutdown",
                cmdRaftNodeShutdown, "admin", 0, 0, 0) == REDISMODULE_ERR) {
        return REDISMODULE_ERR;
    }

    if (RedisModule_CreateCommand(ctx, "raft._sort_reply",
                cmdRaftSort, "admin", 0,0,0) == REDISMODULE_ERR) {
        return REDISMODULE_ERR;
    }

    if (RedisModule_CreateCommand(ctx, "raft._reject_random_command",
                                  cmdRaftRandom, "admin", 0,0,0) == REDISMODULE_ERR) {
        return REDISMODULE_ERR;
    }

    if (RedisModule_CreateCommand(ctx, "raft.import",
                                  cmdRaftImport, "admin", 0,0,0) == REDISMODULE_ERR) {
        return REDISMODULE_ERR;
    }

    if (RedisModule_CreateCommand(ctx, "raft.scan",
                                  cmdRaftScan, "admin", 0,0,0) == REDISMODULE_ERR) {
        return REDISMODULE_ERR;
    }

    if ((RedisRaftType = RedisModule_CreateDataType(ctx, REDIS_RAFT_DATATYPE_NAME, REDIS_RAFT_DATATYPE_ENCVER,
            &RedisRaftTypeMethods)) == NULL) {
        return REDISMODULE_ERR;
    }

    return REDISMODULE_OK;
}

__attribute__((__unused__)) int RedisModule_OnLoad(RedisModuleCtx *ctx, RedisModuleString **argv, int argc)
{
    if (RedisModule_Init(ctx, "raft", 1, REDISMODULE_APIVER_1) != REDISMODULE_OK) {
        return REDISMODULE_ERR;
    }

    RedisModule_Log(ctx, REDISMODULE_LOGLEVEL_NOTICE,
                    "RedisRaft version %s [%s]",
                    REDISRAFT_VERSION, REDISRAFT_GIT_SHA1);

    /* With https://github.com/redis/redis/pull/9968, rdbSave() function
     * prototype has changed. RedisRaft uses this function, we are dependent on
     * its prototype. Here, we check existence of a symbol which was added in
     * the same PR. So, we make sure Redis build contains this change.
     * This check should be replaced with a proper version check after Redis 7.0
     * release. */
    void *handle = dlopen(NULL, RTLD_NOW);
    if (!dlsym(handle, "rdbSaveFunctions") ) {
        RedisModule_Log(ctx, REDISMODULE_LOGLEVEL_NOTICE,
                        "RedisRaft requires Redis build from unstable branch!");
        dlclose(handle);
        return REDISMODULE_ERR;
    }
    dlclose(handle);

    /* Sanity check Redis version */
    if (RedisModule_SubscribeToServerEvent == NULL ||
            RedisModule_RegisterCommandFilter == NULL ||
            RedisModule_GetCommandKeys == NULL ||
            RedisModule_GetDetachedThreadSafeContext == NULL ||
            RedisModule_MonotonicMicroseconds == NULL) {
        RedisModule_Log(ctx, REDISMODULE_LOGLEVEL_NOTICE,
                        "RedisRaft requires Redis build from unstable branch!");
        return REDISMODULE_ERR;
    }

    /* Create a logging context */
    redis_raft_log_ctx = RedisModule_GetDetachedThreadSafeContext(ctx);
    RedisModule_RegisterInfoFunc(ctx, handleInfo);

    /* Sanity check that not running with cluster_enabled */
    RedisModuleServerInfoData *info = RedisModule_GetServerInfo(ctx, "cluster");
    int cluster_enabled = (int) RedisModule_ServerInfoGetFieldSigned(info, "cluster_enabled", NULL);
    RedisModule_FreeServerInfo(ctx, info);
    if (cluster_enabled) {
        LOG_WARNING("Redis Raft requires Redis not be started with cluster_enabled!");
        return REDISMODULE_ERR;
    }

    /* Report arguments */
    size_t str_len = 1024;
    char *str = RedisModule_Calloc(1, str_len);
    int i;
    for (i = 0; i < argc; i++) {
        size_t slen;
        const char *s = RedisModule_StringPtrLen(argv[i], &slen);
        str = catsnprintf(str, &str_len, "%s%.*s", i == 0 ? "" : " ", (int) slen, s);
    }

    LOG_NOTICE("RedisRaft starting, arguments: %s", str);
    RedisModule_Free(str);

    /* Initialize and validate configuration */
    ConfigInit(ctx, &config);
    if (ConfigParseArgs(ctx, argv, argc, &config) == RR_ERROR) {
        return REDISMODULE_ERR;
    }

    /* Configure Redis */
    if (ConfigureRedis(ctx) == RR_ERROR) {
        LOG_WARNING("Failed to set Redis configuration!");
        return REDISMODULE_ERR;
    }

    if (CommandSpecInit(ctx, &config) == RR_ERROR) {
        LOG_WARNING("Failed to initialize internal command table");
        return REDISMODULE_ERR;
    }

    if (registerRaftCommands(ctx) == RR_ERROR) {
        LOG_WARNING("Failed to register commands");
        return REDISMODULE_ERR;
    }

    raft_set_heap_functions(RedisModule_Alloc,
                            RedisModule_Calloc,
                            RedisModule_Realloc,
                            RedisModule_Free);

    if (RedisRaftInit(ctx, &redis_raft, &config) == RR_ERROR) {
        return REDISMODULE_ERR;
    }

    redis_raft.registered_filter = RedisModule_RegisterCommandFilter(ctx,
        interceptRedisCommands, 0);

    if (RedisModule_SubscribeToServerEvent(ctx, RedisModuleEvent_ClientChange,
                handleClientEvent) != REDISMODULE_OK) {
        LOG_WARNING("Failed to subscribe to server events.");
        return REDISMODULE_ERR;
    }

    if (RedisModule_SubscribeToServerEvent(ctx, RedisModuleEvent_EventLoop,
                                           beforeSleep) != REDISMODULE_OK) {
        LOG_WARNING("Failed to subscribe to server events.");
        return REDISMODULE_ERR;
    }

    if (RedisModule_SubscribeToServerEvent(ctx, RedisModuleEvent_Config,
                                           handleConfigChangeEvent) != REDISMODULE_OK) {
        LOG_WARNING("Failed to subscribe to server events.");
        return REDISMODULE_ERR;
    }

    RedisRaftCtx *rr = &redis_raft;

#ifdef HAVE_TLS
    if (rr->config->tls_enabled) {
        rr->ssl = generateSSLContext(ctx, rr);
    }
#endif

    RedisModule_CreateTimer(ctx, rr->config->raft_interval, callRaftPeriodic, rr);
    RedisModule_CreateTimer(ctx, rr->config->reconnect_interval, callHandleNodeStates, rr);

    LOG_NOTICE("Raft module loaded, state is '%s'", getStateStr(rr));

    fsyncThreadStart(&rr->fsyncThread, handleFsyncCompleted);

    return REDISMODULE_OK;
}<|MERGE_RESOLUTION|>--- conflicted
+++ resolved
@@ -495,23 +495,18 @@
 
 static void handleMigrateCommand(RedisRaftCtx *rr, RedisModuleCtx *ctx, RaftRedisCommand *cmd)
 {
-<<<<<<< HEAD
+      if (rr->migrate_req != NULL) {
+        RedisModule_ReplyWithError(ctx, "ERR RedisRaft only supports one concurrent migration currently");
+        return;
+    }
+  
     if (!raft_is_leader(rr->raft)) {
         Node *leader = getLeaderNodeOrReply(rr, ctx);
         if (leader) {
             redirectCommand(rr, ctx, leader);
         }
-=======
-    if (rr->migrate_req != NULL) {
-        RedisModule_ReplyWithError(ctx, "ERR RedisRaft only supports one concurrent migration currently");
-        return;
-    }
-
-    if (checkLeader(rr, ctx, NULL) == RR_ERROR) {
->>>>>>> ecb46c12
-        return;
-    }
-
+    }
+  
     RaftReq * req;
     if ((req = cmdToMigrate(rr, ctx, cmd)) == NULL) {
         return;
