--- conflicted
+++ resolved
@@ -77,10 +77,7 @@
     steps:
       - uses: actions/checkout@v2
       - name: Install build dependencies
-<<<<<<< HEAD
-        run: sudo apt-get updatE && sudo apt-get install -y build-essential autoconf automake libtool cmake lcov clang-format colordiff
-=======
-        run: sudo apt-get install -y build-essential autoconf automake libtool cmake lcov clang-format colordiff
+        run: sudo apt-get update && sudo apt-get install -y build-essential autoconf automake libtool cmake lcov clang-format colordiff
       - name: Setup Python for testing
         uses: actions/setup-python@v1
         with:
@@ -89,7 +86,6 @@
       - name: Install Python dependencies
         run:
           python -m pip install -r tests/integration/requirements.txt
->>>>>>> 6c9e537f
       - name: Check Style - src
         run: |
           clang-format -n -Werror -style=file:src/.clang-format src/* || true
