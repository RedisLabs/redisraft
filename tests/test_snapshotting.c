--- conflicted
+++ resolved
@@ -231,16 +231,11 @@
     raft_recv_entry(r, &ety, &cr);
     ety.id = 2;
     raft_recv_entry(r, &ety, &cr);
-<<<<<<< HEAD
     ety.id = 3;
     raft_recv_entry(r, &ety, &cr);
     raft_set_commit_idx(r, 2);
     CuAssertIntEquals(tc, 3, raft_get_log_count(r));
     CuAssertIntEquals(tc, 2, raft_get_num_snapshottable_logs(r));
-=======
-    raft_set_commit_idx(r, 1);
-    CuAssertIntEquals(tc, 2, raft_get_log_count(r));
-    CuAssertIntEquals(tc, 1, raft_get_num_snapshottable_logs(r));
 
     CuAssertIntEquals(tc, 0, raft_begin_snapshot(r, 0));
 
@@ -248,7 +243,6 @@
     int i = raft_get_first_entry_idx(r);
     for (; i < raft_get_commit_idx(r); i++)
         CuAssertIntEquals(tc, 0, raft_poll_entry(r, &_ety));
->>>>>>> 0e755635
 
     CuAssertIntEquals(tc, 0, raft_begin_snapshot(r, 0));
     CuAssertIntEquals(tc, 0, raft_end_snapshot(r));
@@ -296,15 +290,12 @@
     CuAssertIntEquals(tc, 2, raft_get_num_snapshottable_logs(r));
 
     CuAssertIntEquals(tc, 0, raft_begin_snapshot(r, 0));
-<<<<<<< HEAD
-=======
 
     raft_entry_t* _ety;
     int i = raft_get_first_entry_idx(r);
     for (; i <= raft_get_commit_idx(r); i++)
         CuAssertIntEquals(tc, 0, raft_poll_entry(r, &_ety));
 
->>>>>>> 0e755635
     CuAssertIntEquals(tc, 0, raft_end_snapshot(r));
     CuAssertIntEquals(tc, 0, raft_get_num_snapshottable_logs(r));
     CuAssertIntEquals(tc, 1, raft_get_log_count(r));
