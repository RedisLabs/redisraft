--- conflicted
+++ resolved
@@ -622,7 +622,39 @@
     assert info['raft_snapshot_last_term'] == 0
     assert info['raft_snapshot_size'] == 0
     assert info['raft_snapshot_time_secs'] == -1
-<<<<<<< HEAD
+    assert info['raft_snapshot_in_progress_last_idx'] == -1
+    assert info['raft_snapshot_in_progress_last_term'] == -1
+
+
+def test_snapshot_in_progress_stats(cluster):
+    """
+    Verify snapshot in progress stats are updated correctly.
+    """
+    r1 = cluster.add_node()
+    r1.client.incr('testkey')
+
+    # Verify initial state stats
+    info = r1.info()
+    assert info['raft_snapshot_time_secs'] == -1
+    assert info['raft_snapshot_in_progress_last_idx'] == -1
+    assert info['raft_snapshot_in_progress_last_term'] == -1
+
+    r1.config_set('raft.snapshot-delay', 3)
+    r1.execute('RAFT.DEBUG', 'COMPACT', '1')
+
+    # Verify stats while snapshot is in progress
+    r1.wait_for_info_param('raft_snapshot_in_progress', 'yes')
+    info = r1.info()
+    assert info['raft_snapshot_time_secs'] == -1
+    assert info['raft_snapshot_in_progress_last_idx'] != -1
+    assert info['raft_snapshot_in_progress_last_term'] != -1
+
+    # Verify stats after snapshot process has been completed
+    r1.wait_for_info_param('raft_snapshot_in_progress', 'no')
+    info = r1.info()
+    assert info['raft_snapshot_time_secs'] != -1
+    assert info['raft_snapshot_in_progress_last_idx'] == -1
+    assert info['raft_snapshot_in_progress_last_term'] == -1
 
 
 def test_snapshot_sessions(cluster):
@@ -716,39 +748,4 @@
     assert_num_sessions(0)
 
     with raises(ConnectionError, match="Connection closed by server"):
-        conn1.execute("get", "X")
-=======
-    assert info['raft_snapshot_in_progress_last_idx'] == -1
-    assert info['raft_snapshot_in_progress_last_term'] == -1
-
-
-def test_snapshot_in_progress_stats(cluster):
-    """
-    Verify snapshot in progress stats are updated correctly.
-    """
-    r1 = cluster.add_node()
-    r1.client.incr('testkey')
-
-    # Verify initial state stats
-    info = r1.info()
-    assert info['raft_snapshot_time_secs'] == -1
-    assert info['raft_snapshot_in_progress_last_idx'] == -1
-    assert info['raft_snapshot_in_progress_last_term'] == -1
-
-    r1.config_set('raft.snapshot-delay', 3)
-    r1.execute('RAFT.DEBUG', 'COMPACT', '1')
-
-    # Verify stats while snapshot is in progress
-    r1.wait_for_info_param('raft_snapshot_in_progress', 'yes')
-    info = r1.info()
-    assert info['raft_snapshot_time_secs'] == -1
-    assert info['raft_snapshot_in_progress_last_idx'] != -1
-    assert info['raft_snapshot_in_progress_last_term'] != -1
-
-    # Verify stats after snapshot process has been completed
-    r1.wait_for_info_param('raft_snapshot_in_progress', 'no')
-    info = r1.info()
-    assert info['raft_snapshot_time_secs'] != -1
-    assert info['raft_snapshot_in_progress_last_idx'] == -1
-    assert info['raft_snapshot_in_progress_last_term'] == -1
->>>>>>> d9fc54a9
+        conn1.execute("get", "X")