"""
This file is part of RedisRaft.

Copyright (c) 2020-2021 Redis Ltd.

RedisRaft is licensed under the Redis Source Available License (RSAL).
"""
import socket

import pytest as pytest
import time
from redis import ResponseError
from pytest import raises
from .sandbox import RedisRaft, RedisRaftFailedToStart


def test_info_before_cluster_init(cluster):
    node = RedisRaft(1, cluster.base_port, cluster.config)
    node.start()
    assert node.info()["raft_state"] == "uninitialized"
    assert node.client.execute_command("info")["module"]["name"] == "raft"


def test_info(cluster):
    r1 = cluster.add_node()
    data = r1.client.execute_command('info')
    assert data["cluster_enabled"] == 1


def test_set_cluster_id(cluster):
    cluster_id = "12345678901234567890123456789012"
    cluster.create(3, cluster_id=cluster_id)
    assert str(cluster.leader_node().info()["raft_dbid"]) == cluster_id


def test_set_cluster_password(cluster):
    password = "foobar"
    cluster_id = "12345678901234567890123456789012"
    cluster.create(3, password=password, cluster_id=cluster_id)
    assert str(cluster.leader_node().info()["raft_dbid"]) == cluster_id


def test_set_cluster_id_too_short(cluster):
    cluster_id = "123456789012345678901234567890"
    with raises(ResponseError, match='invalid cluster message \(cluster id length\)'):
        cluster.create(3, cluster_id=cluster_id)


def test_set_cluster_id_too_long(cluster):
    cluster_id = "1234567890123456789012345678901234"
    with raises(ResponseError, match='invalid cluster message \(cluster id length\)'):
        cluster.create(3, cluster_id=cluster_id)


def test_fail_cluster_enabled(cluster):
    with raises(RedisRaftFailedToStart):
        cluster.add_node(redis_args=["--cluster_enabled", "yes"])


def test_add_node_as_a_single_leader(cluster):
    """
    Single node becomes a leader
    """
    # Do some basic sanity
    r1 = cluster.add_node()
    assert r1.client.set('key', 'value')
    assert r1.info()['raft_current_index'] == 3


def test_node_joins_and_gets_data(cluster):
    """
    Node joins and gets data
    """
    r1 = cluster.add_node()
    assert r1.client.set('key', 'value')
    r2 = cluster.add_node()
    r2.wait_for_election()
    assert r2.info().get('raft_leader_id') == 1
    commit_idx = cluster.leader_node().commit_index()
    r2.wait_for_commit_index(commit_idx, gt_ok=True)
    r2.wait_for_log_applied()
    assert r2.raft_debug_exec('get', 'key') == b'value'

    # Also validate -MOVED as expected
    with raises(ResponseError, match='MOVED'):
        r2.client.set('key', 'value')


def test_single_node_log_is_reapplied(cluster):
    """Single node log is reapplied on startup"""
    r1 = cluster.add_node()
    assert r1.client.set('key', 'value')
    r1.restart()
    r1.wait_for_election()
    assert r1.info().get('raft_leader_id') == 1
    r1.wait_for_log_applied()
    assert r1.client.get('key') == b'value'


def test_reelection_basic_flow(cluster):
    """
    Basic reelection flow
    """
    cluster.create(3)
    assert cluster.leader == 1
    assert cluster.leader_node().client.set('key', 'value')
    cluster.node(1).terminate()
    cluster.node(2).wait_for_election()
    assert cluster.execute('set', 'key2', 'value')


@pytest.mark.skipif("config.getoption('tls')")
def test_resp3(cluster):
    cluster.create(3)

    s = socket.socket(socket.AF_INET, socket.SOCK_STREAM)
    host_ip = socket.gethostbyname('localhost')
    s.connect((host_ip, cluster.node(cluster.leader).port))

    s.send("*2\r\n$5\r\nHELLO\r\n$1\r\n3\r\n".encode())
    assert s.recv(1024).decode().startswith("%7")

    s.send(
        "*4\r\n$4\r\nhset\r\n$3\r\nfoo\r\n$3\r\nbar\r\n$3\r\nbaz\r\n".encode())
    assert s.recv(1024).decode().startswith(":1")

    s.send("*2\r\n$7\r\nhgetall\r\n$3\r\nfoo\r\n".encode())
    assert s.recv(1024).decode() == '%1\r\n$3\r\nbar\r\n$3\r\nbaz\r\n'


def test_proxying(cluster):
    """
    Command proxying from follower to leader works
    """
    cluster.create(3)
    assert cluster.leader == 1
    with raises(ResponseError, match='MOVED'):
        assert cluster.node(2).client.set('key', 'value')
    assert cluster.node(2).client.execute_command(
        'CONFIG', 'SET', 'raft.follower-proxy', 'yes') == b'OK'

    # Basic sanity
    assert cluster.node(2).client.set('key', 'value2')
    assert cluster.leader_node().client.get('key') == b'value2'

    # Numeric values
    assert cluster.node(2).client.sadd('myset', 'a') == 1
    assert cluster.node(2).client.sadd('myset', 'b') == 1

    # Multibulk
    assert set(cluster.node(2).client.smembers('myset')) == {b'a', b'b'}

    # Nested multibulk
    assert set(cluster.node(2).client.execute_command(
        'EVAL', 'return {{\'a\',\'b\',\'c\'}};', 0)[0]) == {b'a', b'b', b'c'}
    # Error
    with raises(ResponseError, match='WRONGTYPE'):
        cluster.node(2).client.incr('myset')


def test_readonly_commands(cluster):
    """
    Test read-only command execution, which does not go through the Raft
    log.
    """
    cluster.create(3)
    assert cluster.leader == 1

    # Write something
    assert cluster.node(1).current_index() == 6
    assert cluster.node(1).client.set('key', 'value')
    assert cluster.node(1).current_index() == 7

    # Read something, log should not grow
    assert cluster.node(1).client.get('key') == b'value'
    assert cluster.node(1).current_index() == 7

    # Tear down cluster, reads should hang
    cluster.node(2).terminate()
    cluster.node(3).terminate()
    conn = cluster.node(1).client.connection_pool.get_connection(
        'RAFT', socket_timeout=1)
    conn.send_command('GET', 'key')
    assert not conn.can_read(timeout=1)

    # Now configure non-quorum reads
    cluster.node(1).config_set('raft.quorum-reads', 'no')
    assert cluster.node(1).client.get('key') == b'value'


def test_nonquorum_reads(cluster):
    """
    Test non-quorum reads, requests are not processed until an entry from the
    current term is applied.
    """
    cluster.create(2, raft_args={'quorum-reads': 'no'})

    assert cluster.leader == 1

    # Disable apply on node-2 and make it leader. Node-2 will not be able to
    # apply NOOP entry and read requests should fail.
    cluster.node(2).client.execute_command('raft.debug', 'disable_apply', '1')
    cluster.node(2).timeout_now()
    cluster.node(2).wait_for_info_param('raft_leader_id', 2)

    # Read requests are rejected before noop entry is applied
    with raises(ResponseError, match='CLUSTERDOWN'):
        cluster.node(2).client.get('x')

    # Disable delay. The new leader can apply NOOP entry and verify it can
    # process read requests.
    cluster.node(2).client.execute_command('raft.debug', 'disable_apply', '0')
    cluster.node(2).client.get('x')


def test_auto_ids(cluster):
    """
    Test automatic assignment of ids.
    """

    # -- Test auto id on create --
    node1 = cluster.add_node(cluster_setup=False, use_id_arg=False)
    node1.start()

    # No id initially
    assert node1.info()['raft_node_id'] == 0

    # Create cluster, id should be generated
    node1.cluster('init')
    assert node1.info()['raft_node_id'] != 0

    # -- Test auto id on join --
    node2 = cluster.add_node(cluster_setup=False, use_id_arg=False)
    node2.start()

    assert node2.info()['raft_node_id'] == 0
    node2.cluster('join', '127.0.0.1:5001')
    node2.wait_for_node_voting()
    assert node2.info()['raft_node_id'] != 0

    # -- Test recovery of id from log after restart --
    _id = node2.info()['raft_node_id']
    node2.restart()
    node2.wait_for_election()
    assert _id == node2.info()['raft_node_id']


def test_interception_does_not_affect_lua(cluster):
    """
    Make sure command interception does not affect Lua commands.
    """

    r1 = cluster.add_node()
    assert r1.info()['raft_current_index'] == 2
    assert r1.client.execute_command('EVAL', """
redis.call('SET','key1','value1');
redis.call('SET','key2','value2');
redis.call('SET','key3','value3');
return 1234;""", '0') == 1234
    assert r1.info()['raft_current_index'] == 3
    assert r1.client.get('key1') == b'value1'
    assert r1.client.get('key2') == b'value2'
    assert r1.client.get('key3') == b'value3'


def test_proxying_with_interception(cluster):
    """
    Test follower proxy mode together with command interception enabled.

    This is a regression test for issues #13, #14 and basically ensures
    that command filtering does not trigger re-entrancy when processing
    a log entry over a thread safe context.
    """
    cluster.create(3)
    assert cluster.leader == 1

    assert cluster.node(1).client.execute_command(
        'CONFIG', 'SET', 'raft.follower-proxy', 'yes') == b'OK'
    assert cluster.node(2).client.execute_command(
        'CONFIG', 'SET', 'raft.follower-proxy', 'yes') == b'OK'
    assert cluster.node(3).client.execute_command(
        'CONFIG', 'SET', 'raft.follower-proxy', 'yes') == b'OK'

    assert cluster.node(1).client.rpush('list-a', 'x') == 1
    assert cluster.node(1).client.rpush('list-a', 'x') == 2
    assert cluster.node(1).client.rpush('list-a', 'x') == 3

    time.sleep(1)
    assert cluster.node(1).info()['raft_current_index'] == 9


def test_rolled_back_reply(cluster):
    """
    Watch the reply to a write operation that ends up being discarded
    due to election change before commit.
    """

    cluster.create(3)

    cluster.node(2).pause()
    cluster.node(3).pause()

    conn = cluster.node(1).client.connection_pool.get_connection('deferred')
    conn.send_command('INCR', 'key')

    cluster.node(1).pause()

    cluster.node(2).kill()
    cluster.node(3).kill()
    cluster.node(2).start()
    cluster.node(3).start()

    cluster.node(2).wait_for_election()
    cluster.node(1).resume()

    with raises(ResponseError, match='TIMEOUT'):
        conn.read_response()


def test_rolled_back_read_only_reply(cluster):
    """
    Watch the reply to a read-only operation that ends up being discarded
    due to election change before commit.
    """

    cluster.create(3)
    cluster.node(1).client.set('key', 'value')

    cluster.node(2).pause()
    cluster.node(3).pause()

    conn = cluster.node(1).client.connection_pool.get_connection('deferred')
    conn.send_command('GET', 'key')

    cluster.node(1).pause()

    cluster.node(2).kill()
    cluster.node(3).kill()
    cluster.node(2).start()
    cluster.node(3).start()

    cluster.node(2).wait_for_election()
    cluster.node(1).resume()

    with raises(ResponseError, match='TIMEOUT'):
        conn.read_response()


def test_rolled_back_multi_reply(cluster):
    """
    Watch the reply to a MULTI operation that ends up being discarded
    due to election change before commit.
    """

    cluster.create(3)
    cluster.node(1).client.set('key', 'value')

    cluster.node(2).pause()
    cluster.node(3).pause()

    conn = cluster.node(1).client.connection_pool.get_connection('deferred')
    conn.send_command('MULTI')
    assert conn.read_response() == b'OK'
    conn.send_command('INCR', 'key')
    assert conn.read_response() == b'QUEUED'
    conn.send_command('EXEC')

    cluster.node(1).pause()

    cluster.node(2).kill()
    cluster.node(3).kill()
    cluster.node(2).start()
    cluster.node(3).start()

    cluster.node(2).wait_for_election()
    cluster.node(1).resume()

    with raises(ResponseError, match='TIMEOUT'):
        assert conn.read_response() is None


def test_rolled_back_read_only_multi_reply(cluster):
    """
    Watch the reply to a MULTI operation that ends up being discarded
    due to election change before commit.
    """

    cluster.create(3)
    cluster.node(1).client.set('key', 'value')

    cluster.node(2).pause()
    cluster.node(3).pause()

    conn = cluster.node(1).client.connection_pool.get_connection('deferred')
    conn.send_command('MULTI')
    assert conn.read_response() == b'OK'
    conn.send_command('GET', 'key')
    assert conn.read_response() == b'QUEUED'
    conn.send_command('EXEC')

    cluster.node(1).pause()

    cluster.node(2).kill()
    cluster.node(3).kill()
    cluster.node(2).start()
    cluster.node(3).start()

    cluster.node(2).wait_for_election()
    cluster.node(1).resume()

    with raises(ResponseError, match='TIMEOUT'):
        assert conn.read_response() is None


def test_tls_reconfig(cluster):
    if not cluster.config.tls:
        return

    cluster.create(3)

    n1 = cluster.node(1)
    n1.client.execute_command("config", "set", "tls-cert-file", n1.cert)

    cluster.node(2).restart()
    cluster.node(3).restart()
    cluster.node(3).wait_for_election()

    assert cluster.node(3).info().get('raft_leader_id') == 1
    commit_idx = cluster.leader_node().commit_index()
    cluster.node(3).wait_for_commit_index(commit_idx, gt_ok=True)
    cluster.node(3).wait_for_log_applied()


@pytest.mark.skipif("not config.getoption('tls')")
def test_tls_ca_cert_dir(cluster):
    cluster.create(3, tls_ca_cert_location='dir')
    assert cluster.execute('set', 'key', 'value')
    assert cluster.execute('get', 'key') == b'value'


@pytest.mark.skipif("not config.getoption('tls')")
def test_tls_ca_cert_file(cluster):
    cluster.create(3, tls_ca_cert_location='file')
    assert cluster.execute('set', 'key', 'value')
    assert cluster.execute('get', 'key') == b'value'


@pytest.mark.skipif("not config.getoption('tls')")
def test_tls_ca_cert_both(cluster):
    cluster.create(3, tls_ca_cert_location='both')
    assert cluster.execute('set', 'key', 'value')
    assert cluster.execute('get', 'key') == b'value'


def test_appendentries_size_limit(cluster):
    """
    Test appendentries message max size limit.
    """
    cluster.create(1)

    for i in range(10000):
        cluster.execute('set', 'x', 1)

    cluster.node(1).execute('config', 'set', 'raft.append-req-max-size', '1kb')

    n2 = cluster.add_node()
    cluster.wait_for_unanimity()

    # Verify n2 received multiple appendreq messages rather than just 1
    assert n2.info()['raft_appendreq_with_entry_received'] > 10


def test_throttle_applying_entries(cluster):
    """
    Test slow running operations will not cause timeouts and new elections.
    """
    cluster.create(2)

    # Create some entries.
    for i in range(60):
        cluster.execute('set', 'key', 'value')

    # Restart nodes with delay_apply config.
    cluster.terminate()
    cluster.node(1).start()
    cluster.node(1).execute('raft.debug', 'delay_apply', 100000)
    cluster.node(1).pause()

    cluster.node(2).start()
    cluster.node(2).execute('raft.debug', 'delay_apply', 100000)

    # Resume node-1, so, nodes will elect a leader and start applying entries.
    cluster.node(1).resume()

    cluster.node(1).wait_for_election()
    term = cluster.node(1).info()['raft_current_term']
    cluster.wait_for_unanimity()

    # Term should stay same as we expect no election will occur.
    assert cluster.node(1).info()['raft_current_term'] == term

    assert cluster.node(1).info()['raft_exec_throttled'] > 0
    assert cluster.node(2).info()['raft_exec_throttled'] > 0


def test_maxmemory(cluster):
    cluster.create(3)

    val = ''.join('1' for _ in range(2000000))

    cluster.execute('set', 'key1', val)
    cluster.execute('config', 'set', 'maxmemory', 100000)

    with (raises(ResponseError, match="OOM command not allowed when used memory > 'maxmemory'")):
        cluster.execute('set', 'key2', val)

    assert cluster.execute('get', 'key1').decode('utf8') == val
    cluster.execute('del', 'key1')

    with (raises(ResponseError, match="OOM command not allowed when used memory > 'maxmemory'")):
        cluster.execute('set', 'key1', val)

    cluster.execute('config', 'set', 'maxmemory', 4000000000)
    cluster.execute('set', 'key1', val)


<<<<<<< HEAD
def test_max_memory_eval(cluster):
    cluster.create(3)

    val = ''.join('1' for _ in range(2000000))

    cluster.execute('set', 'key1', val)
    cluster.execute('config', 'set', 'maxmemory', 100000)

    with (raises(ResponseError, match="OOM command not allowed when used memory > 'maxmemory'")):
        cluster.execute("eval", """
            redis.call('SET','key1','value1');
            redis.call('SET','key2','value2');
            redis.call('SET','key3','value3');
            return 1234;""", "0")

    assert cluster.execute("eval", """#!lua flags=allow-oom
        redis.call('SET','key1','value1');
        redis.call('SET','key2','value2');
        redis.call('SET','key3','value3');
        return 1234;""", "0") == 1234

    assert cluster.execute("eval", """#!lua flags=no-writes
        redis.call('get','key1');
        redis.call('get','key2');
        redis.call('get','key3');
        return 1234;""", "0") == 1234


def test_max_memory_fcall(cluster):
    cluster.create(3)

    val = ''.join('1' for _ in range(2000000))

    cluster.execute('set', 'key1', val)
    cluster.execute('config', 'set', 'maxmemory', 100000)
    cluster.execute("function", "load", """#!lua name=mylib
local function test(keys, args)
    redis.call('get', 'x')
    return 1234
end
redis.register_function{function_name='test', callback=test}
""")
    cluster.wait_for_unanimity()
    with (raises(ResponseError, match="OOM command not allowed when used memory > 'maxmemory'")):
        cluster.execute("fcall", "test", 0)

    cluster.execute("function", "load", "replace",  """#!lua name=mylib
local function test(keys, args)
    redis.call('get', 'x')
    return 1234
end
redis.register_function{function_name='test', callback=test, flags={'allow-oom'}}
""")
    cluster.wait_for_unanimity()
    assert cluster.execute("fcall", "test", 0) == 1234

    cluster.execute("function", "load", "replace", """#!lua name=mylib
local function test(keys, args)
    redis.call('get', 'x')
    return 1234
end
redis.register_function{function_name='test', callback=test, flags={'no-writes'}}
""")
    cluster.wait_for_unanimity()
    assert cluster.execute("fcall", "test", 0) == 1234
=======
def test_metadata_restore_after_restart(cluster):
    """
    Test if we restore raft metadata (term and vote) correctly after a restart.
    """
    cluster.create(2)

    n1 = cluster.node(1)
    n2 = cluster.node(2)

    # Let's trigger an election and take the cluster down
    n2.timeout_now()
    n2.wait_for_election()
    cluster.node(1).kill()
    cluster.node(2).kill()

    # Start only node-1, so there won't be a new election
    cluster.node(1).start()
    n1.wait_for_info_param('raft_state', 'up')

    # n2 triggerred an election, so n1 should have voted for n2.
    assert n1.info()['raft_current_term'] == 2
    assert n1.info()['raft_voted_for'] == 2

    # Start node-2 only so there won't be a new election
    cluster.node(1).kill()
    cluster.node(2).start()
    n2.wait_for_info_param('raft_state', 'up')

    # n2 triggerred an election, so n2 should have voted for itself.
    assert n2.info()['raft_current_term'] == 2
    assert n2.info()['raft_voted_for'] == 2
>>>>>>> 7fee8f7d
<|MERGE_RESOLUTION|>--- conflicted
+++ resolved
@@ -524,7 +524,6 @@
     cluster.execute('set', 'key1', val)
 
 
-<<<<<<< HEAD
 def test_max_memory_eval(cluster):
     cluster.create(3)
 
@@ -590,7 +589,8 @@
 """)
     cluster.wait_for_unanimity()
     assert cluster.execute("fcall", "test", 0) == 1234
-=======
+
+
 def test_metadata_restore_after_restart(cluster):
     """
     Test if we restore raft metadata (term and vote) correctly after a restart.
@@ -622,4 +622,3 @@
     # n2 triggerred an election, so n2 should have voted for itself.
     assert n2.info()['raft_current_term'] == 2
     assert n2.info()['raft_voted_for'] == 2
->>>>>>> 7fee8f7d
