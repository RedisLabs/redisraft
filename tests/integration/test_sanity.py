"""
Copyright Redis Ltd. 2020 - present
Licensed under your choice of the Redis Source Available License 2.0 (RSALv2)
or the Server Side Public License v1 (SSPLv1).
"""

import socket

import pytest as pytest
import time
from redis import ResponseError
from pytest import raises
from retry import retry

from .sandbox import RedisRaft, RedisRaftFailedToStart, RawConnection
from retry import retry


def test_info_before_cluster_init(cluster):
    node = RedisRaft(1, cluster.base_port, cluster.config)
    node.start()
    assert node.info()["raft_state"] == "uninitialized"
    assert node.client.execute_command("info")["module"]["name"] == "raft"


def test_info(cluster):
    r1 = cluster.add_node()
    data = r1.client.execute_command('info')
    assert data["cluster_enabled"] == 1


def test_set_cluster_id(cluster):
    cluster_id = "12345678901234567890123456789012"
    cluster.create(3, cluster_id=cluster_id)
    assert str(cluster.leader_node().info()["raft_dbid"]) == cluster_id


def test_set_cluster_password(cluster):
    password = "foobar"
    cluster_id = "12345678901234567890123456789012"
    cluster.create(3, password=password, cluster_id=cluster_id)
    assert str(cluster.leader_node().info()["raft_dbid"]) == cluster_id


def test_set_cluster_id_too_short(cluster):
    cluster_id = "123456789012345678901234567890"
    msg = 'invalid cluster message \\(cluster id length\\)'
    with raises(ResponseError, match=msg):
        cluster.create(3, cluster_id=cluster_id)


def test_set_cluster_id_too_long(cluster):
    cluster_id = "1234567890123456789012345678901234"
    msg = 'invalid cluster message \\(cluster id length\\)'
    with raises(ResponseError, match=msg):
        cluster.create(3, cluster_id=cluster_id)


def test_fail_cluster_enabled(cluster):
    with raises(RedisRaftFailedToStart):
        cluster.add_node(redis_args=["--cluster_enabled", "yes"])


def test_add_node_as_a_single_leader(cluster):
    """
    Single node becomes a leader
    """
    # Do some basic sanity
    r1 = cluster.add_node()
    assert r1.client.set('key', 'value')
    assert r1.info()['raft_current_index'] == 3


def test_node_joins_and_gets_data(cluster):
    """
    Node joins and gets data
    """
    r1 = cluster.add_node()
    assert r1.client.set('key', 'value')
    r2 = cluster.add_node()
    r2.wait_for_election()
    assert r2.info().get('raft_leader_id') == 1
    commit_idx = cluster.leader_node().commit_index()
    r2.wait_for_commit_index(commit_idx, gt_ok=True)
    r2.wait_for_log_applied()
    assert r2.raft_debug_exec('get', 'key') == b'value'

    # Also validate -MOVED as expected
    with raises(ResponseError, match='MOVED'):
        r2.client.set('key', 'value')


def test_single_node_log_is_reapplied(cluster):
    """Single node log is reapplied on startup"""
    r1 = cluster.add_node()
    assert r1.client.set('key', 'value')
    r1.restart()
    r1.wait_for_election()
    assert r1.info().get('raft_leader_id') == 1
    r1.wait_for_log_applied()
    assert r1.client.get('key') == b'value'


def test_reelection_basic_flow(cluster):
    """
    Basic reelection flow
    """
    cluster.create(3)
    assert cluster.leader == 1
    assert cluster.leader_node().client.set('key', 'value')
    cluster.node(1).terminate()
    cluster.node(2).wait_for_election()
    assert cluster.execute('set', 'key2', 'value')


@pytest.mark.skipif("config.getoption('tls')")
def test_resp3(cluster):
    cluster.create(3)

    s = socket.socket(socket.AF_INET, socket.SOCK_STREAM)
    host_ip = socket.gethostbyname('localhost')
    s.connect((host_ip, cluster.node(cluster.leader).port))

    s.send("*2\r\n$5\r\nHELLO\r\n$1\r\n3\r\n".encode())
    assert s.recv(1024).decode().startswith("%7")

    s.send(
        "*4\r\n$4\r\nhset\r\n$3\r\nfoo\r\n$3\r\nbar\r\n$3\r\nbaz\r\n".encode())
    assert s.recv(1024).decode().startswith(":1")

    s.send("*2\r\n$7\r\nhgetall\r\n$3\r\nfoo\r\n".encode())
    assert s.recv(1024).decode() == '%1\r\n$3\r\nbar\r\n$3\r\nbaz\r\n'


def test_proxying(cluster):
    """
    Command proxying from follower to leader works
    """
    cluster.create(3)
    assert cluster.leader == 1
    with raises(ResponseError, match='MOVED'):
        assert cluster.node(2).client.set('key', 'value')
    assert cluster.node(2).client.execute_command(
        'CONFIG', 'SET', 'raft.follower-proxy', 'yes') == b'OK'

    # Basic sanity
    assert cluster.node(2).client.set('key', 'value2')
    assert cluster.leader_node().client.get('key') == b'value2'

    # Numeric values
    assert cluster.node(2).client.sadd('myset', 'a') == 1
    assert cluster.node(2).client.sadd('myset', 'b') == 1

    # Multibulk
    assert set(cluster.node(2).client.smembers('myset')) == {b'a', b'b'}

    # Nested multibulk
    assert set(cluster.node(2).client.execute_command(
        'EVAL', 'return {{\'a\',\'b\',\'c\'}};', 0)[0]) == {b'a', b'b', b'c'}
    # Error
    with raises(ResponseError, match='WRONGTYPE'):
        cluster.node(2).client.incr('myset')


def test_readonly_commands(cluster):
    """
    Test read-only command execution, which does not go through the Raft
    log.
    """
    cluster.create(3)
    assert cluster.leader == 1

    # Write something
    assert cluster.node(1).current_index() == 6
    assert cluster.node(1).client.set('key', 'value')
    assert cluster.node(1).current_index() == 7

    # Read something, log should not grow
    assert cluster.node(1).client.get('key') == b'value'
    assert cluster.node(1).current_index() == 7

    # Tear down cluster, reads should hang
    cluster.node(2).terminate()
    cluster.node(3).terminate()
    conn = cluster.node(1).client.connection_pool.get_connection(
        'RAFT', socket_timeout=1)
    conn.send_command('GET', 'key')
    assert not conn.can_read(timeout=1)

    # Now configure non-quorum reads
    cluster.node(1).config_set('raft.quorum-reads', 'no')
    assert cluster.node(1).client.get('key') == b'value'


def test_nonquorum_reads(cluster):
    """
    Test non-quorum reads, requests are not processed until an entry from the
    current term is applied.
    """
    cluster.create(2, raft_args={'quorum-reads': 'no'})

    assert cluster.leader == 1

    # Disable apply on node-2 and make it leader. Node-2 will not be able to
    # apply NOOP entry and read requests should fail.
    cluster.node(2).client.execute_command('raft.debug', 'disable_apply', '1')
    cluster.node(2).timeout_now()
    cluster.node(2).wait_for_info_param('raft_leader_id', 2)

    # Read requests are rejected before noop entry is applied
    with raises(ResponseError, match='CLUSTERDOWN'):
        cluster.node(2).client.get('x')

    # Disable delay. The new leader can apply NOOP entry and verify it can
    # process read requests.
    cluster.node(2).client.execute_command('raft.debug', 'disable_apply', '0')
    cluster.node(2).client.get('x')


def test_nonquorum_read_scripts(cluster):
    """
    Test non-quorum reads with scripts
    """
    cluster.create(2, raft_args={'quorum-reads': 'no'})

    assert cluster.leader == 1

    cluster.execute('set', 'abc', 1234)
    cluster.wait_for_unanimity()

    sha = cluster.execute("script", "load", "return redis.call('GET','abc');")

    function_script = """#!lua name=mylib
    redis.register_function{
    function_name='testfunc',
    callback=function(keys, args) return redis.call('GET','abc') end,
    flags={ 'no-writes' }
    }
    """
    cluster.execute("function", "load", function_script)

    cluster.node(2).pause()

    assert cluster.execute('EVAL_RO', """
        return redis.call('GET','abc');""", '0') == b'1234'

    assert cluster.execute('EVALSHA_RO', sha.decode(), 0) == b'1234'

    assert cluster.execute('FCALL_RO', 'testfunc', 0) == b'1234'


def test_auto_ids(cluster):
    """
    Test automatic assignment of ids.
    """

    # -- Test auto id on create --
    node1 = cluster.add_node(cluster_setup=False, use_id_arg=False)
    node1.start()

    # No id initially
    assert node1.info()['raft_node_id'] == 0

    # Create cluster, id should be generated
    node1.cluster('init')
    assert node1.info()['raft_node_id'] != 0

    # -- Test auto id on join --
    node2 = cluster.add_node(cluster_setup=False, use_id_arg=False)
    node2.start()

    assert node2.info()['raft_node_id'] == 0
    node2.cluster('join', '127.0.0.1:5001')
    node2.wait_for_node_voting()
    assert node2.info()['raft_node_id'] != 0

    # -- Test recovery of id from log after restart --
    _id = node2.info()['raft_node_id']
    node2.restart()
    node2.wait_for_election()
    assert _id == node2.info()['raft_node_id']


def test_interception_does_not_affect_lua(cluster):
    """
    Make sure command interception does not affect Lua commands.
    """

    r1 = cluster.add_node()
    assert r1.info()['raft_current_index'] == 2
    assert r1.client.execute_command('EVAL', """
redis.call('SET','key1','value1');
redis.call('SET','key2','value2');
redis.call('SET','key3','value3');
return 1234;""", '0') == 1234
    assert r1.info()['raft_current_index'] == 3
    assert r1.client.get('key1') == b'value1'
    assert r1.client.get('key2') == b'value2'
    assert r1.client.get('key3') == b'value3'


def test_proxying_with_interception(cluster):
    """
    Test follower proxy mode together with command interception enabled.

    This is a regression test for issues #13, #14 and basically ensures
    that command filtering does not trigger re-entrancy when processing
    a log entry over a thread safe context.
    """
    cluster.create(3)
    assert cluster.leader == 1

    cluster.config_set('raft.follower-proxy', 'yes')

    assert cluster.node(1).client.rpush('list-a', 'x') == 1
    assert cluster.node(1).client.rpush('list-a', 'x') == 2
    assert cluster.node(1).client.rpush('list-a', 'x') == 3

    time.sleep(1)
    assert cluster.node(1).info()['raft_current_index'] == 9


def test_rolled_back_reply(cluster):
    """
    Watch the reply to a write operation that ends up being discarded
    due to election change before commit.
    """

    cluster.create(3)

    cluster.node(2).pause()
    cluster.node(3).pause()

    conn = cluster.node(1).client.connection_pool.get_connection('deferred')
    conn.send_command('INCR', 'key')

    cluster.node(1).pause()

    cluster.node(2).kill()
    cluster.node(3).kill()
    cluster.node(2).start()
    cluster.node(3).start()

    cluster.node(2).wait_for_election()
    cluster.node(1).resume()

    with raises(ResponseError, match='TIMEOUT'):
        conn.read_response()


def test_rolled_back_read_only_reply(cluster):
    """
    Watch the reply to a read-only operation that ends up being discarded
    due to election change before commit.
    """

    cluster.create(3)
    cluster.node(1).client.set('key', 'value')

    cluster.node(2).pause()
    cluster.node(3).pause()

    conn = cluster.node(1).client.connection_pool.get_connection('deferred')
    conn.send_command('GET', 'key')

    cluster.node(1).pause()

    cluster.node(2).kill()
    cluster.node(3).kill()
    cluster.node(2).start()
    cluster.node(3).start()

    cluster.node(2).wait_for_election()
    cluster.node(1).resume()

    with raises(ResponseError, match='TIMEOUT'):
        conn.read_response()


def test_rolled_back_multi_reply(cluster):
    """
    Watch the reply to a MULTI operation that ends up being discarded
    due to election change before commit.
    """

    cluster.create(3)
    cluster.node(1).client.set('key', 'value')

    cluster.node(2).pause()
    cluster.node(3).pause()

    conn = cluster.node(1).client.connection_pool.get_connection('deferred')
    conn.send_command('MULTI')
    assert conn.read_response() == b'OK'
    conn.send_command('INCR', 'key')
    assert conn.read_response() == b'QUEUED'
    conn.send_command('EXEC')

    cluster.node(1).pause()

    cluster.node(2).kill()
    cluster.node(3).kill()
    cluster.node(2).start()
    cluster.node(3).start()

    cluster.node(2).wait_for_election()
    cluster.node(1).resume()

    with raises(ResponseError, match='TIMEOUT'):
        assert conn.read_response() is None


def test_rolled_back_read_only_multi_reply(cluster):
    """
    Watch the reply to a MULTI operation that ends up being discarded
    due to election change before commit.
    """

    cluster.create(3)
    cluster.node(1).client.set('key', 'value')

    cluster.node(2).pause()
    cluster.node(3).pause()

    conn = cluster.node(1).client.connection_pool.get_connection('deferred')
    conn.send_command('MULTI')
    assert conn.read_response() == b'OK'
    conn.send_command('GET', 'key')
    assert conn.read_response() == b'QUEUED'
    conn.send_command('EXEC')

    cluster.node(1).pause()

    cluster.node(2).kill()
    cluster.node(3).kill()
    cluster.node(2).start()
    cluster.node(3).start()

    cluster.node(2).wait_for_election()
    cluster.node(1).resume()

    with raises(ResponseError, match='TIMEOUT'):
        assert conn.read_response() is None


def test_tls_reconfig(cluster):
    if not cluster.config.tls:
        return

    cluster.create(3)

    n1 = cluster.node(1)
    n1.client.execute_command("config", "set", "tls-cert-file", n1.cert)

    cluster.node(2).restart()
    cluster.node(3).restart()
    cluster.node(3).wait_for_election()

    assert cluster.node(3).info().get('raft_leader_id') == 1
    commit_idx = cluster.leader_node().commit_index()
    cluster.node(3).wait_for_commit_index(commit_idx, gt_ok=True)
    cluster.node(3).wait_for_log_applied()


@pytest.mark.skipif("not config.getoption('tls')")
def test_tls_ca_cert_dir(cluster):
    cluster.create(3, cacert_type='dir')
    assert cluster.execute('set', 'key', 'value')
    assert cluster.execute('get', 'key') == b'value'


@pytest.mark.skipif("not config.getoption('tls')")
def test_tls_ca_cert_file(cluster):
    cluster.create(3, cacert_type='file')
    assert cluster.execute('set', 'key', 'value')
    assert cluster.execute('get', 'key') == b'value'


@pytest.mark.skipif("not config.getoption('tls')")
def test_tls_ca_cert_both(cluster):
    cluster.create(3, cacert_type='both')
    assert cluster.execute('set', 'key', 'value')
    assert cluster.execute('get', 'key') == b'value'


def test_appendentries_size_limit(cluster):
    """
    Test appendentries message max size limit.
    """
    cluster.create(1)

    for i in range(10000):
        cluster.execute('set', 'x', 1)

    cluster.config_set('raft.append-req-max-size', '1kb')

    n2 = cluster.add_node()
    cluster.wait_for_unanimity()

    # Verify n2 received multiple appendreq messages rather than just 1
    assert n2.info()['raft_appendreq_with_entry_received'] > 10


def test_throttle_applying_entries(cluster):
    """
    Test slow running operations will not cause timeouts and new elections.
    """
    cluster.create(2)

    # Create some entries.
    for i in range(60):
        cluster.execute('set', 'key', 'value')

    # Restart nodes with delay_apply config.
    cluster.terminate()
    cluster.node(1).start()
    cluster.node(1).execute('raft.debug', 'delay_apply', 100000)
    cluster.node(1).pause()

    cluster.node(2).start()
    cluster.node(2).execute('raft.debug', 'delay_apply', 100000)

    # Resume node-1, so, nodes will elect a leader and start applying entries.
    cluster.node(1).resume()

    cluster.node(1).wait_for_election()
    term = cluster.node(1).info()['raft_current_term']
    cluster.wait_for_unanimity()

    # Term should stay same as we expect no election will occur.
    assert cluster.node(1).info()['raft_current_term'] == term

    assert cluster.node(1).info()['raft_exec_throttled'] > 0
    assert cluster.node(2).info()['raft_exec_throttled'] > 0


def test_maxmemory(cluster):
    cluster.create(3)

    val = ''.join('1' for _ in range(2000000))

    cluster.execute('set', 'key1', val)
    cluster.config_set('maxmemory', 1)

    msg = "OOM command not allowed when used memory > 'maxmemory'"
    with raises(ResponseError, match=msg):
        cluster.execute('set', 'key2', val)

    assert cluster.execute('get', 'key1').decode('utf8') == val
    cluster.execute('del', 'key1')

    with raises(ResponseError, match=msg):
        cluster.execute('set', 'key1', val)

    cluster.config_set('maxmemory', 0)
    cluster.execute('set', 'key1', val)


def test_maxmemory_with_cluster_ops(cluster):
    """
    Test cluster is operational on OOM: We are able to add/remove nodes,
    transfer leadership and deliver the snapshot.
    """

    cluster.create(1)
    cluster.execute('set', 'x', 1)

    # Create a snapshot
    n1 = cluster.node(1)
    n1.execute('raft.debug', 'exec', 'debug', 'populate', 40000, 'a', 200)
    n1.execute('raft.debug', 'compact')
    n1.config_set('maxmemory', '1')

    # Add new nodes. New nodes will receive the snapshot.
    n2 = cluster.add_node(redis_args=["--maxmemory", "1"])
    n3 = cluster.add_node(redis_args=["--maxmemory", "1"])
    cluster.wait_for_unanimity()
    assert n2.info()['raft_snapshots_received'] == 1
    assert n3.info()['raft_snapshots_received'] == 1

    # Remove the node
    cluster.remove_node(n3.id)
    n1.wait_for_num_nodes(2)

    # Transfer leadership
    assert cluster.leader == 1
    cluster.leader_node().transfer_leader(2)


def test_acl(cluster):
    cluster.create(3)

    cluster.execute('set', 'key', 1)
    cluster.execute('set', 'abc', 1)
    cluster.execute('acl', 'setuser', 'default', 'resetkeys',
                    '(+set', '~key*)', '(+get', '~key*)')
    cluster.execute('get', 'key')
    with (raises(ResponseError, match="No permissions to access a key")):
        cluster.execute('get', 'abc')

    cluster.execute('set', 'key', 2)
    cluster.wait_for_unanimity()
    assert cluster.node(1).raft_debug_exec('get', 'key') == b'2'
    assert cluster.node(2).raft_debug_exec('get', 'key') == b'2'
    assert cluster.node(3).raft_debug_exec('get', 'key') == b'2'

    with (raises(ResponseError, match="No permissions to access a key")):
        cluster.execute('set', 'abc', 2)

    cluster.wait_for_unanimity()
    assert cluster.node(1).raft_debug_exec('get', 'abc') == b'1'
    assert cluster.node(2).raft_debug_exec('get', 'abc') == b'1'
    assert cluster.node(3).raft_debug_exec('get', 'abc') == b'1'

    assert cluster.execute('EVAL', """
    redis.call('SET','key', 3);
    return 1234;""", '0') == 1234
    cluster.wait_for_unanimity()
    assert cluster.node(1).raft_debug_exec('get', 'key') == b'3'
    assert cluster.node(2).raft_debug_exec('get', 'key') == b'3'
    assert cluster.node(3).raft_debug_exec('get', 'key') == b'3'

    msg = "ACL failure in script: No permissions to access a key"
    with (raises(ResponseError, match=msg)):
        cluster.execute('EVAL', """
        redis.call('SET','abc', 3);
        return 1234;""", '0')
    cluster.wait_for_unanimity()
    assert cluster.node(1).raft_debug_exec('get', 'abc') == b'1'
    assert cluster.node(2).raft_debug_exec('get', 'abc') == b'1'
    assert cluster.node(3).raft_debug_exec('get', 'abc') == b'1'

    assert cluster.execute('EVAL_RO', """
    redis.call('GET','key');
    return 1234;""", '0') == 1234

    with (raises(ResponseError, match=msg)):
        cluster.execute('EVAL_RO', """
        redis.call('GET','abc');
        return 1234;""", '0')


def test_ro_permutations(cluster):
    cluster.create(3)

    cluster.execute('set', 'abc', 1234)
    cluster.wait_for_unanimity()

    sha = cluster.execute("script", "load", "return redis.call('GET','abc');")

    function_script = """#!lua name=mylib
    redis.register_function{
    function_name='testfunc',
    callback=function(keys, args) return redis.call('GET','abc') end,
    flags={ 'no-writes' }
    }
    """
    cluster.execute("function", "load", function_script)

    # no oom, acl allow
    assert cluster.execute('EVAL_RO', """
        return redis.call('GET','abc');""", '0') == b'1234'
    assert cluster.execute('EVALSHA_RO', sha.decode(), 0) == b'1234'
    assert cluster.execute('FCALL_RO', 'testfunc', 0) == b'1234'
    assert cluster.execute("get", "abc") == b'1234'

    # oom, acl allow
    cluster.config_set('maxmemory', 1)
    assert cluster.execute('EVAL_RO', """
        return redis.call('GET','abc');""", '0') == b'1234'
    assert cluster.execute('EVALSHA_RO', sha.decode(), 0) == b'1234'
    assert cluster.execute('FCALL_RO', 'testfunc', 0) == b'1234'
    assert cluster.execute("get", "abc") == b'1234'
    cluster.config_set('maxmemory', 0)

    # no oom, acl deny
    cluster.execute('acl', 'setuser', 'default', 'resetkeys')
    with raises(ResponseError, match="No permissions to access a key"):
        cluster.execute('EVAL_RO', "return redis.call('GET','abc');", '0')
    with raises(ResponseError, match="No permissions to access a key"):
        cluster.execute('EVALSHA_RO', sha.decode(), 0)
    with raises(ResponseError, match="No permissions to access a key"):
        cluster.execute('FCALL_RO', 'testfunc', 0)
    with raises(ResponseError, match="No permissions to access a key"):
        cluster.execute("get", "abc")

    # oom, acl deny
    cluster.config_set('maxmemory', 1)
    with raises(ResponseError, match="No permissions to access a key"):
        cluster.execute('EVAL_RO', "return redis.call('GET','abc');", '0')
    with raises(ResponseError, match="No permissions to access a key"):
        cluster.execute('EVALSHA_RO', sha.decode(), 0)
    with raises(ResponseError, match="No permissions to access a key"):
        cluster.execute('FCALL_RO', 'testfunc', 0)
    with raises(ResponseError, match="No permissions to access a key"):
        cluster.execute("get", "abc")
    cluster.config_set('maxmemory', 0)


def test_metadata_restore_after_restart(cluster):
    """
    Test if we restore raft metadata (term and vote) correctly after a restart.
    """
    cluster.create(2)

    n1 = cluster.node(1)
    n2 = cluster.node(2)

    # Let's trigger an election and take the cluster down
    n2.timeout_now()
    n2.wait_for_election()
    cluster.node(1).kill()
    cluster.node(2).kill()

    # Start only node-1, so there won't be a new election
    cluster.node(1).start()
    n1.wait_for_info_param('raft_state', 'up')

    # n2 triggered an election, so n1 should have voted for n2.
    assert n1.info()['raft_current_term'] == 2
    assert n1.info()['raft_voted_for'] == 2

    # Start node-2 only so there won't be a new election
    cluster.node(1).kill()
    cluster.node(2).start()
    n2.wait_for_info_param('raft_state', 'up')

    # n2 triggered an election, so n2 should have voted for itself.
    assert n2.info()['raft_current_term'] == 2
    assert n2.info()['raft_voted_for'] == 2


def test_followers_in_oom(cluster):
    cluster.create(3)

    cluster.node(2).execute('config', 'set', 'maxmemory', 1)
    cluster.node(3).execute('config', 'set', 'maxmemory', 1)

    cluster.execute("set", "abc", 1234)
    cluster.wait_for_unanimity()

    assert cluster.execute("get", "abc") == b'1234'
    assert cluster.node(2).raft_debug_exec("get", "abc") == b'1234'
    assert cluster.node(3).raft_debug_exec("get", "abc") == b'1234'

    cluster.execute('EVAL', """
        redis.call('SET','abc', 5678);
        return 1234;""", '0')
    cluster.wait_for_unanimity()

    assert cluster.execute("get", "abc") == b'5678'
    assert cluster.node(2).raft_debug_exec("get", "abc") == b'5678'
    assert cluster.node(3).raft_debug_exec("get", "abc") == b'5678'


def test_session_counting(cluster):
    cluster.create(3)

    @retry(delay=1, tries=10)
    def assert_num_sessions(val):
        assert cluster.node(1).info()["raft_num_sessions"] == val
        assert cluster.node(2).info()["raft_num_sessions"] == val
        assert cluster.node(3).info()["raft_num_sessions"] == val

    assert_num_sessions(0)

    conn1 = RawConnection(cluster.leader_node().client)
    conn1.execute("WATCH", "X")
    cluster.wait_for_unanimity()

    assert_num_sessions(1)

    conn2 = RawConnection(cluster.leader_node().client)
    conn2.execute("WATCH", "X")
    cluster.wait_for_unanimity()

    assert_num_sessions(2)

    conn1.execute("UNWATCH")
    cluster.wait_for_unanimity()

    assert_num_sessions(1)

    conn2.execute("UNWATCH")
    cluster.wait_for_unanimity()

    assert_num_sessions(0)

<<<<<<< HEAD
    conn1.execute("WATCH", "X")
    cluster.wait_for_unanimity()

    assert_num_sessions(1)

    conn1.disconnect()
=======
    # leader election
    conn1.execute("WATCH", "X")
    conn2.execute("WATCH", "X")
    cluster.wait_for_unanimity()

    assert_num_sessions(2)

    assert cluster.leader == 1
    cluster.node(1).restart()
    cluster.node(1).wait_for_election()
    cluster.wait_for_unanimity()
>>>>>>> 75d65f34

    assert_num_sessions(0)<|MERGE_RESOLUTION|>--- conflicted
+++ resolved
@@ -762,8 +762,10 @@
         assert cluster.node(2).info()["raft_num_sessions"] == val
         assert cluster.node(3).info()["raft_num_sessions"] == val
 
+    # default, no sessions
     assert_num_sessions(0)
 
+    # normal watch/unwatch session setup tear down
     conn1 = RawConnection(cluster.leader_node().client)
     conn1.execute("WATCH", "X")
     cluster.wait_for_unanimity()
@@ -786,14 +788,6 @@
 
     assert_num_sessions(0)
 
-<<<<<<< HEAD
-    conn1.execute("WATCH", "X")
-    cluster.wait_for_unanimity()
-
-    assert_num_sessions(1)
-
-    conn1.disconnect()
-=======
     # leader election
     conn1.execute("WATCH", "X")
     conn2.execute("WATCH", "X")
@@ -805,6 +799,15 @@
     cluster.node(1).restart()
     cluster.node(1).wait_for_election()
     cluster.wait_for_unanimity()
->>>>>>> 75d65f34
+
+    assert_num_sessions(0)
+
+    # client disconnect
+    conn1.execute("WATCH", "X")
+    cluster.wait_for_unanimity()
+
+    assert_num_sessions(1)
+
+    conn1.disconnect()
 
     assert_num_sessions(0)