--- conflicted
+++ resolved
@@ -802,7 +802,18 @@
 
     assert_num_sessions(0)
 
-<<<<<<< HEAD
+    # client disconnect
+    cluster.execute("get", "X")  # force update of leader ndode
+    conn1 = RawConnection(cluster.leader_node().client)
+    conn1.execute("WATCH", "X")
+    cluster.wait_for_unanimity()
+
+    assert_num_sessions(1)
+
+    conn1.disconnect()
+
+    assert_num_sessions(0)
+
 
 def test_session_not_persisting(cluster):
     cluster.create(3)
@@ -817,17 +828,11 @@
 
     conn1 = RawConnection(cluster.leader_node().client)
     conn2 = RawConnection(cluster.leader_node().client)
-=======
-    # client disconnect
-    cluster.execute("get", "X")  # force update of leader ndode
-    conn1 = RawConnection(cluster.leader_node().client)
->>>>>>> 18ae6881
     conn1.execute("WATCH", "X")
     cluster.wait_for_unanimity()
 
     assert_num_sessions(1)
 
-<<<<<<< HEAD
     cluster.leader_node().transfer_leader(2)
     cluster.leader_node().wait_for_election()
     cluster.wait_for_unanimity()
@@ -847,9 +852,4 @@
         conn1.execute("get", "X")
 
     # not in the middle of a session
-    conn2.execute("get", "x")
-=======
-    conn1.disconnect()
-
-    assert_num_sessions(0)
->>>>>>> 18ae6881
+    conn2.execute("get", "x")